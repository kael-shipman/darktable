0.5 release:
<<<<<<< HEAD
- highlight clipping/recons after wb: max * min(coeffs)
- all phat sliders
- try image history stack indication right justified.
=======
- fix a lot of small images always wasting mip4 slots (limit mem/slot)
- check control sensitivity (everything /2?, +spin buttons?)
>>>>>>> d69835b8
- write dttags doesn't work if stack is discarded (should remove the file)
- develop bottom panel: color picker:
  - also pick output profile and zone
  - remove before label etc
- redraw problem in basecurve / tonecurve (flat line)
- gimp code: optimized jpeg + gui for export
- busy indicator (progress bars?)
- custom presets with name
- exposure pipe:
  - implement cool highlight reconstruction with new information above max.
- wb invalidate presets on change.
- embedded profiles?
- segfault on exit??
- aspect ratio presets
- save custom defaults (sqlite table iop_defaults) to external file as well
- export override for output path (collection)
- leave corners free (top/bottom scrolling indicators)
- views/browse.c: browse by similar tag:
  inner 1:1 lighttable image, border with smaller images with
  related tags, 2*k+2 many.
- browse clusters of images by
  - extract image statistics/compare metric
  - faces (opencv), hist L, hist wtf, hist (a,b)
  - select (random?) representative
- folder watching and image re-import on change event via inotify (lib+dev)
- film strip in develop mode to switch to next image.
- resource conflict: load jobs reimport and dt
  gui develop full buf/mipf buf priority!
  - does dev actually hold a mipf reference?
  - dev enter while still reimporting crashes.
- write out dt_module_mod_version() as a header in each dt[tags]/xmp file,
  to check history stack params compatibility (also do this in db)
- save current settings as preset
- load only icc profiles which mach current camera and in/out selectively.
- import small pfm: black border in preview?
- remove gamma correction at end completely (merge to colorout)
- sliders with spinboxes
- color picker dont update?
- export/select by edited/up-to-date exported
- libs/history
  - favorites list (custom styles or so)
- if dir is not found, try known top-levels or ask for new
- darkroom mode plugin template
- mirror horizontal/vertical in crop/rotate, drag crop box, bypass angle==0
- gnome-color-manager dbus interaction
- highlight reconstruction/tonemapping (reinhard 02)
- write dttags on image_cache_flush?
- ctrl + 01234 in lighttable => stars
- esc -> unfullscreen -> center
- automatic re-import in raw import on button press?
- auto center/filter to 1 star/filename if new film is loaded
  - or: presets for every film in separate db.
- histogram fill light mouse gesture
- exposure: highlight clipped parts
- user preferences
  - automatic application of history stacks due to pattern matching.
  - gconf option for maximum number of jobs?
  - gconf performance presets (memory/preview subsample)
- scroll to opened expander in darkroom mode.

later:
- noise/film grain simulator plugin
- embedded thumbnail as static snapshot
- try gegl 0.1.2
- mac bitch: gegl.h and Carbon.h are not friends.
- exr io
- tiff io
  TIFFSetField(out, TIFFTAG_COMPRESSION, COMPRESSION_DEFLATE);
  TIFFSetField(out, TIFFTAG_ZIPQUALITY, 9);
  TIFFSetField(out, TIFFTAG_PREDICTOR, 2);
- progress bars for coresponding widgets (export)?
- efficiency:
  - dt_image_expose: check history cached in flags?
  - dt_dev_process_to_mip: check hash?

bugs:
- develop left without mipf loaded => output_width messed up.
- open_raw has img cleaned up before finished during dt_exit
- import while still importing crashes.

cleanup:
- remove most iop/*.h 
- keep stdout clean! (shut up exiv2 and jpg)
- add some user guide documentation.
- progress bars for image folder import and image export
- print GPLv3 notice on top of all files
- remove all rc = clang errors?
- check all g_list_delete_link 
- remove last few non-gconf settings.
- remove gtk_drawing_area_size()


- copy function in lib:
  - flags, tags
  - histogram :)

1.0 roadmap:
- better demosaicing
- quickly template for dt plugins (translatable)

feature requests:
 - gphoto2 import (views/acquire)
 - bzip2 compressed content
 - offline media reference in db
 - user orient rotation
 - spot removal brush
 - images of expensive cameras for webpage.
 - libglade => gtkbuilder.

usability:
 - closeup in 3:1 5:1 or 2:1 ?
 - navigation widget for lib?

cache:
 - user profile guided prefetching for full raw load!
<|MERGE_RESOLUTION|>--- conflicted
+++ resolved
@@ -1,12 +1,5 @@
 0.5 release:
-<<<<<<< HEAD
-- highlight clipping/recons after wb: max * min(coeffs)
 - all phat sliders
-- try image history stack indication right justified.
-=======
-- fix a lot of small images always wasting mip4 slots (limit mem/slot)
-- check control sensitivity (everything /2?, +spin buttons?)
->>>>>>> d69835b8
 - write dttags doesn't work if stack is discarded (should remove the file)
 - develop bottom panel: color picker:
   - also pick output profile and zone
