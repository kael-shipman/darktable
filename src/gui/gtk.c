--- conflicted
+++ resolved
@@ -68,7 +68,7 @@
   "bottom"
 };
 
-<<<<<<< HEAD
+// TODO LGU
 typedef struct dt_panel_t
 {
   GtkWidget *container, *header_surface, *footer_surface, *window, *border;
@@ -82,10 +82,6 @@
   /* primary table */
   GtkWidget *main_table;
 
-=======
-typedef struct dt_ui_t
-{
->>>>>>> a2cc3f1a
   /* container widgets */
   GtkWidget *containers[DT_UI_CONTAINER_SIZE];
 
@@ -122,6 +118,7 @@
 /* generic callback for redraw widget signals */
 static void _ui_widget_redraw_callback(gpointer instance, GtkWidget *widget);
 
+// TODO LGU
 /* Callbacks for detaching the panels */
 static void _init_panel_header(dt_panel_t *panel);
 static void _detach_panel_callback(GtkButton *button, gpointer panel);
@@ -1078,6 +1075,7 @@
     if(!dt_conf_key_exists(key))
       dt_conf_set_bool(key,TRUE);
 
+    // TODO LGU
     // If the panel is detached, we hide the container panel
     if (k == DT_UI_PANEL_LEFT && darktable.gui->ui->panels[DT_UI_PANEL_LEFT].window )
       gtk_widget_hide(darktable.gui->widgets.left_border);
@@ -1410,26 +1408,19 @@
   widget = gtk_vbox_new(FALSE, 0);
   gtk_container_add(GTK_CONTAINER(container), widget);
 
-<<<<<<< HEAD
-  // Adding the panel header
+  // TODO LGU Adding the panel header
   _init_panel_header(&ui->panels[DT_UI_PANEL_LEFT]);
-  
-=======
->>>>>>> a2cc3f1a
+
   /* add top,center,bottom*/
   container = widget;
   ui->containers[DT_UI_CONTAINER_PANEL_LEFT_TOP] = _ui_init_panel_container_top(container);
   ui->containers[DT_UI_CONTAINER_PANEL_LEFT_CENTER] = _ui_init_panel_container_center(container, FALSE);
   ui->containers[DT_UI_CONTAINER_PANEL_LEFT_BOTTOM] = _ui_init_panel_container_bottom(container);
 
-  /* lets show all widgets */
-<<<<<<< HEAD
+  /* TODO LGU lets show all widgets */
   gtk_widget_show_all(ui->panels[DT_UI_PANEL_LEFT].container);
   if(!ui->panels[DT_UI_PANEL_LEFT].window)
     gtk_widget_hide(ui->panels[DT_UI_PANEL_LEFT].footer_surface);
-=======
-  gtk_widget_show_all(ui->panels[DT_UI_PANEL_LEFT]);
->>>>>>> a2cc3f1a
 }
 
 static void _ui_init_panel_right(dt_ui_t *ui, GtkWidget *container)
@@ -1564,7 +1555,6 @@
 
 }
 
-<<<<<<< HEAD
 static void _init_panel_header(dt_panel_t *panel)
 {
   // Collecting info to fill out the dt_panel_t struct
@@ -1901,8 +1891,6 @@
   return TRUE;
 }
 
-=======
 // modelines: These editor modelines have been set for all relevant files by tools/update_modelines.sh
 // vim: shiftwidth=2 expandtab tabstop=2 cindent
->>>>>>> a2cc3f1a
 // kate: tab-indents: off; indent-width 2; replace-tabs on; indent-mode cstyle; remove-trailing-space on;