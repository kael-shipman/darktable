--- conflicted
+++ resolved
@@ -195,10 +195,7 @@
   g->autoapply = GTK_CHECK_BUTTON(gtk_check_button_new_with_label(_("auto apply this preset to matching images")));
   gtk_box_pack_start(box, GTK_WIDGET(g->autoapply), FALSE, FALSE, 0);
   g->filter = GTK_CHECK_BUTTON(gtk_check_button_new_with_label(_("only show this preset for matching images")));
-<<<<<<< HEAD
-=======
   gtk_object_set(GTK_OBJECT(g->filter), "tooltip-text", _("be very careful with this option. this might be the last time you see your preset."), NULL);
->>>>>>> 1f164ccf
   gtk_box_pack_start(box, GTK_WIDGET(g->filter), FALSE, FALSE, 0);
 
   GtkBox *hbox = GTK_BOX(gtk_hbox_new(TRUE, 5));
