/*
    This file is part of darktable,
    copyright (c) 2009--2010 johannes hanika.

    darktable is free software: you can redistribute it and/or modify
    it under the terms of the GNU General Public License as published by
    the Free Software Foundation, either version 3 of the License, or
    (at your option) any later version.

    darktable is distributed in the hope that it will be useful,
    but WITHOUT ANY WARRANTY; without even the implied warranty of
    MERCHANTABILITY or FITNESS FOR A PARTICULAR PURPOSE.  See the
    GNU General Public License for more details.

    You should have received a copy of the GNU General Public License
    along with darktable.  If not, see <http://www.gnu.org/licenses/>.
*/
#ifdef HAVE_CONFIG_H
  #include "config.h"
#endif
#include <stdlib.h>
#include <math.h>
#include <assert.h>
#include <string.h>
// TODO: if using GEGL, this needs to be wrapped in color conversion routines of gegl?
#include "iop/colorin.h"
#include "develop/develop.h"
#include "control/control.h"
#include "gui/gtk.h"
#include "libraw/libraw.h"
#include "common/colorspaces.h"
#include "common/colormatrices.c"

DT_MODULE(1)

const char *name()
{
  return _("input color profile");
}

static void intent_changed (GtkComboBox *widget, gpointer user_data)
{
  dt_iop_module_t *self = (dt_iop_module_t *)user_data;
  if(self->dt->gui->reset) return;
  dt_iop_colorin_params_t *p = (dt_iop_colorin_params_t *)self->params;
  p->intent = (dt_iop_color_intent_t)gtk_combo_box_get_active(widget);
  dt_dev_add_history_item(darktable.develop, self);
}

static void profile_changed (GtkComboBox *widget, gpointer user_data)
{
  dt_iop_module_t *self = (dt_iop_module_t *)user_data;
  if(self->dt->gui->reset) return;
  dt_iop_colorin_params_t *p = (dt_iop_colorin_params_t *)self->params;
  dt_iop_colorin_gui_data_t *g = (dt_iop_colorin_gui_data_t *)self->gui_data;
  int pos = gtk_combo_box_get_active(widget);
  GList *prof = g->profiles;
  while(prof)
  { // could use g_list_nth. this seems safer?
    dt_iop_color_profile_t *pp = (dt_iop_color_profile_t *)prof->data;
    if(pp->pos == pos)
    {
      strcpy(p->iccprofile, pp->filename);
      dt_dev_add_history_item(darktable.develop, self);
      return;
    }
    prof = g_list_next(prof);
  }
  // should really never happen.
  fprintf(stderr, "[colorin] color profile %s seems to have disappeared!\n", p->iccprofile);
}

static float
lab_f(const float t)
{
  if(t > powf(6.0f/29.0f, 3.0f)) return powf(t, 1.0f/3.0f);
  return 1.0/3.0 * (29.0/6.0)*(29.0/6.0)*t + 4.0/29.0;
}

void process (struct dt_iop_module_t *self, dt_dev_pixelpipe_iop_t *piece, void *i, void *o, const dt_iop_roi_t *roi_in, const dt_iop_roi_t *roi_out)
{
  // pthread_mutex_lock(&darktable.plugin_threadsafe);
  dt_iop_colorin_data_t *d = (dt_iop_colorin_data_t *)piece->data;
  float *in  = (float *)i;
  float *out = (float *)o;
  // not thread safe.
  for(int k=0;k<roi_out->width*roi_out->height;k++)
  {
<<<<<<< HEAD
    const float x_n = 0.3457, y_n = 0.3585; // D50
    const float Y_n = 1.0f;
    const float X_n = Y_n/y_n * x_n;
    const float Z_n = Y_n/y_n * (1.0f-x_n-y_n);
=======
    const float X_n = D50X, Y_n = D50Y, Z_n = D50Z;
>>>>>>> 20a0818b
    double cam[3] = {0., 0., 0.};
    double xyz[3];
    cmsCIELab Lab;
    for(int c=0;c<3;c++) cam[c] = in[3*k + c];
    // convert to (L,a/L,b/L) to be able to change L without changing saturation.
    cmsDoTransform(d->xform, cam, xyz, 1);
<<<<<<< HEAD
    const float YY = xyz[0]+xyz[1]+xyz[2];
    const float zz = xyz[2]/YY;
    // manual gamut mapping. these values cause trouble when converting back from Lab to sRGB:
    const float bound = 0.7f;
    const float amount = 0.1f;
    if(zz > bound)
    {
      const float t = (zz - bound)/(1.0f-bound);
      xyz[1] += t*amount;
      xyz[2] -= t*amount;
    }
=======
#if 1
    // manual gamut mapping. these values cause trouble when converting back from Lab to sRGB:
    const float YY = xyz[0]+xyz[1]+xyz[2];
    const float zz = xyz[2]/YY;
    const float bound_z = 0.7f, bound_Y = 0.5f;
    const float amount = 0.05f;
    // if(YY > bound_Y && zz > bound_z)
    if(zz > bound_z)
    {
      const float t = (zz - bound_z)/(1.0f-bound_z) * fminf(1.0, YY/bound_Y);
      xyz[1] += t*amount;
      xyz[2] -= t*amount;
    }
#endif
>>>>>>> 20a0818b

    Lab.L = 116.0 * lab_f(xyz[1]/Y_n) - 16.0;
    Lab.a = 500.0 * (lab_f(xyz[0]/X_n) - lab_f(xyz[1]/Y_n));
    Lab.b = 200.0 * (lab_f(xyz[1]/Y_n) - lab_f(xyz[2]/Z_n));
    out[3*k + 0] = Lab.L;
    if(Lab.L > 0)
    {
      out[3*k + 1] = 100.0*Lab.a/Lab.L;
      out[3*k + 2] = 100.0*Lab.b/Lab.L;
    }
    else
    {
      out[3*k + 1] = Lab.a;
      out[3*k + 2] = Lab.b;
    }
  }
  // pthread_mutex_unlock(&darktable.plugin_threadsafe);
}

void commit_params (struct dt_iop_module_t *self, dt_iop_params_t *p1, dt_dev_pixelpipe_t *pipe, dt_dev_pixelpipe_iop_t *piece)
{
  // pthread_mutex_lock(&darktable.plugin_threadsafe);
  dt_iop_colorin_params_t *p = (dt_iop_colorin_params_t *)p1;
#ifdef HAVE_GEGL
  // pull in new params to gegl
  #error "gegl version needs some more care!"
#else
  dt_iop_colorin_data_t *d = (dt_iop_colorin_data_t *)piece->data;
  if(d->input) cmsCloseProfile(d->input);
  d->input = NULL;
  if(d->xform) cmsDeleteTransform(d->xform);
  d->cmatrix[0][0] = -666.0;
  char datadir[1024];
  char filename[1024];
  dt_get_datadir(datadir, 1024);
  int preview_thumb = self->dev->image->flags & DT_IMAGE_THUMBNAIL;
  if(!strcmp(p->iccprofile, "darktable") && !preview_thumb)
  {
    char maker[512];
    snprintf(maker, 512, "%s", self->dev->image->exif_maker);
    char makermodel[512];
    char *c = g_strstr_len(maker, 512, "CORPORATION");
    if(c) *(c-1) = '\0';
    if(!strncmp(maker, self->dev->image->exif_model, strlen(maker)))
      snprintf(makermodel, 512, "%s", self->dev->image->exif_model);
    else
      snprintf(makermodel, 512, "%s %s", maker, self->dev->image->exif_model);
    // printf("searching matrix for `%s'\n", makermodel);
    d->input = dt_colorspaces_create_darktable_profile(makermodel);
    // if(!d->input) printf("could not find enhanced color matrix for `%s'!\n", makermodel);
    if(!d->input) sprintf(p->iccprofile, "cmatrix");
  }
  if(!strcmp(p->iccprofile, "cmatrix") && !preview_thumb)
  { // color matrix
    int ret;
    dt_image_full_path(self->dev->image, filename, 1024);
    libraw_data_t *raw = libraw_init(0);
    ret = libraw_open_file(raw, filename);
    if(!ret)
    {
      float cmat[3][4];
      for(int k=0;k<4;k++) for(int i=0;i<3;i++)
      {
        // d->cmatrix[i][k] = raw->color.rgb_cam[i][k];
        cmat[i][k] = raw->color.rgb_cam[i][k];
      }
      d->input = dt_colorspaces_create_cmatrix_profile(cmat);
    }
    libraw_close(raw);
  }
  else if(!strcmp(p->iccprofile, "sRGB"))
  {
    d->input = dt_colorspaces_create_srgb_profile();
  }
  else if(!strcmp(p->iccprofile, "infrared"))
  {
    d->input = dt_colorspaces_create_linear_infrared_profile();
  }
  else if(!strcmp(p->iccprofile, "XYZ"))
  {
    d->input = dt_colorspaces_create_xyz_profile();
  }
  else if(!strcmp(p->iccprofile, "adobergb"))
  {
    d->input = dt_colorspaces_create_adobergb_profile();
  }
  else if(!strcmp(p->iccprofile, "linear_rgb") || preview_thumb)
  {
    d->input = dt_colorspaces_create_linear_rgb_profile();
  }
  else if(!d->input)
  {
    snprintf(filename, 1024, "%s/color/in/%s", datadir, p->iccprofile);
    d->input = cmsOpenProfileFromFile(filename, "r");
  }
  if(d->input)
    d->xform = cmsCreateTransform(d->input, TYPE_RGB_DBL, d->Lab, TYPE_RGB_DBL, p->intent, 0);
  else
  {
    if(strcmp(p->iccprofile, "sRGB"))
    { // use linear_rgb as fallback for missing profiles:
      d->input = dt_colorspaces_create_linear_rgb_profile();
    }
    if(!d->input) d->input = dt_colorspaces_create_srgb_profile();
    d->xform = cmsCreateTransform(d->input, TYPE_RGB_DBL, d->Lab, TYPE_RGB_DBL, p->intent, 0);
<<<<<<< HEAD
=======
  }
  // user selected a non-supported output profile, check that:
  if(!d->xform)
  {
    fprintf(stderr, "[colorin]: unsupported input profile has been replaced by linear rgb!\n");
    if(d->input) dt_colorspaces_cleanup_profile(d->input);
    d->input = dt_colorspaces_create_linear_rgb_profile();
    d->xform = cmsCreateTransform(d->Lab, TYPE_RGB_DBL, d->input, TYPE_RGB_DBL, p->intent, 0);
>>>>>>> 20a0818b
  }
  // pthread_mutex_unlock(&darktable.plugin_threadsafe);
#endif
}

void init_pipe (struct dt_iop_module_t *self, dt_dev_pixelpipe_t *pipe, dt_dev_pixelpipe_iop_t *piece)
{
#ifdef HAVE_GEGL
  // create part of the gegl pipeline
#else
  piece->data = malloc(sizeof(dt_iop_colorin_data_t));
  dt_iop_colorin_data_t *d = (dt_iop_colorin_data_t *)piece->data;
  d->input = NULL;
  d->xform = NULL;
  // unfortunately we have to do the Lab part ourselves, after a bit of hacky gamut mapping.
  d->Lab = dt_colorspaces_create_xyz_profile();
  self->commit_params(self, self->default_params, pipe, piece);
#endif
}

void cleanup_pipe (struct dt_iop_module_t *self, dt_dev_pixelpipe_t *pipe, dt_dev_pixelpipe_iop_t *piece)
{
#ifdef HAVE_GEGL
  // clean up everything again.
  // (void)gegl_node_remove_child(pipe->gegl, piece->input);
#else
  // pthread_mutex_lock(&darktable.plugin_threadsafe);
  dt_iop_colorin_data_t *d = (dt_iop_colorin_data_t *)piece->data;
  if(d->input) dt_colorspaces_cleanup_profile(d->input);
  dt_colorspaces_cleanup_profile(d->Lab);
  if(d->xform) cmsDeleteTransform(d->xform);
  free(piece->data);
  // pthread_mutex_unlock(&darktable.plugin_threadsafe);
#endif
}

void gui_update(struct dt_iop_module_t *self)
{
  dt_iop_module_t *module = (dt_iop_module_t *)self;
  dt_iop_colorin_gui_data_t *g = (dt_iop_colorin_gui_data_t *)self->gui_data;
  dt_iop_colorin_params_t *p = (dt_iop_colorin_params_t *)module->params;
  gtk_combo_box_set_active(g->cbox1, (int)p->intent);
  GList *prof = g->profiles;
  while(prof)
  {
    dt_iop_color_profile_t *pp = (dt_iop_color_profile_t *)prof->data;
    if(!strcmp(pp->filename, p->iccprofile))
    {
      gtk_combo_box_set_active(g->cbox2, pp->pos);
      return;
    }
    prof = g_list_next(prof);
  }
  gtk_combo_box_set_active(g->cbox2, 0);
  if(strcmp(p->iccprofile, "darktable")) fprintf(stderr, "[colorin] could not find requested profile `%s'!\n", p->iccprofile);
}

void init(dt_iop_module_t *module)
{
  // module->data = malloc(sizeof(dt_iop_colorin_data_t));
  module->params = malloc(sizeof(dt_iop_colorin_params_t));
  module->default_params = malloc(sizeof(dt_iop_colorin_params_t));
  module->params_size = sizeof(dt_iop_colorin_params_t);
  module->gui_data = NULL;
  module->priority = 300;
  module->hide_enable_button = 1;
  dt_iop_colorin_params_t tmp = (dt_iop_colorin_params_t){"darktable", DT_INTENT_PERCEPTUAL};
  if(dt_image_is_ldr(module->dev->image)) strcpy(tmp.iccprofile, "sRGB");
  memcpy(module->params, &tmp, sizeof(dt_iop_colorin_params_t));
  memcpy(module->default_params, &tmp, sizeof(dt_iop_colorin_params_t));
}

void cleanup(dt_iop_module_t *module)
{
  free(module->gui_data);
  module->gui_data = NULL;
  free(module->params);
  module->params = NULL;
}

void gui_init(struct dt_iop_module_t *self)
{
  // pthread_mutex_lock(&darktable.plugin_threadsafe);
  self->gui_data = malloc(sizeof(dt_iop_colorin_gui_data_t));
  dt_iop_colorin_gui_data_t *g = (dt_iop_colorin_gui_data_t *)self->gui_data;
  // dt_iop_colorin_params_t *p = (dt_iop_colorin_params_t *)self->params;

  g->profiles = NULL;

  // get color matrix from raw image:
  dt_iop_color_profile_t *prof = (dt_iop_color_profile_t *)malloc(sizeof(dt_iop_color_profile_t));
  strcpy(prof->filename, "cmatrix");
  strcpy(prof->name, "cmatrix");
  g->profiles = g_list_append(g->profiles, prof);
  int pos = prof->pos = 0;

  // darktable built-in, if applicable
  char makermodel[512];
  snprintf(makermodel, 512, "%s %s", self->dev->image->exif_maker, self->dev->image->exif_model);
  for(int k=0;k<dt_profiled_colormatrix_cnt;k++)
  {
    if(!strcmp(makermodel, dt_profiled_colormatrices[k].makermodel))
    {
      prof = (dt_iop_color_profile_t *)malloc(sizeof(dt_iop_color_profile_t));
      strcpy(prof->filename, "darktable");
      strcpy(prof->name, "darktable");
      g->profiles = g_list_append(g->profiles, prof);
      prof->pos = ++pos;
      break;
    }
  }

  // sRGB for ldr image input
  prof = (dt_iop_color_profile_t *)malloc(sizeof(dt_iop_color_profile_t));
  strcpy(prof->filename, "sRGB");
  strcpy(prof->name, "sRGB");
  g->profiles = g_list_append(g->profiles, prof);
  prof->pos = ++pos;

  // adobe rgb built-in
  prof = (dt_iop_color_profile_t *)malloc(sizeof(dt_iop_color_profile_t));
  strcpy(prof->filename, "adobergb");
  strcpy(prof->name, "adobergb");
  g->profiles = g_list_append(g->profiles, prof);
  prof->pos = ++pos;

  // add std RGB profile:
  prof = (dt_iop_color_profile_t *)malloc(sizeof(dt_iop_color_profile_t));
  strcpy(prof->filename, "linear_rgb");
  strcpy(prof->name, "linear_rgb");
  g->profiles = g_list_append(g->profiles, prof);
  prof->pos = ++pos;

  // XYZ built-in
  prof = (dt_iop_color_profile_t *)malloc(sizeof(dt_iop_color_profile_t));
  strcpy(prof->filename, "XYZ");
  strcpy(prof->name, "XYZ");
  g->profiles = g_list_append(g->profiles, prof);
  prof->pos = ++pos;

  // infrared built-in
  prof = (dt_iop_color_profile_t *)malloc(sizeof(dt_iop_color_profile_t));
  strcpy(prof->filename, "infrared");
  strcpy(prof->name, "infrared");
  g->profiles = g_list_append(g->profiles, prof);
  prof->pos = ++pos;

  // read datadir/color/in/*.icc
  char datadir[1024], dirname[1024], filename[1024];
  dt_get_datadir(datadir, 1024);
  snprintf(dirname, 1024, "%s/color/in", datadir);
  cmsHPROFILE tmpprof;
  const gchar *d_name;
  GDir *dir = g_dir_open(dirname, 0, NULL);
  // (void)cmsErrorAction(LCMS_ERROR_IGNORE);
  (void)cmsErrorAction(LCMS_ERROR_SHOW);
  if(dir)
  {
    while((d_name = g_dir_read_name(dir)))
    {
      if(!strcmp(d_name, "linear_rgb")) continue;
      snprintf(filename, 1024, "%s/%s", dirname, d_name);
      tmpprof = cmsOpenProfileFromFile(filename, "r");
      if(tmpprof)
      {
        dt_iop_color_profile_t *prof = (dt_iop_color_profile_t *)malloc(sizeof(dt_iop_color_profile_t));
        strcpy(prof->name, cmsTakeProductDesc(tmpprof));
        strcpy(prof->filename, d_name);
        cmsCloseProfile(tmpprof);
        g->profiles = g_list_append(g->profiles, prof);
        prof->pos = ++pos;
      }
    }
    g_dir_close(dir);
  }

  self->widget = GTK_WIDGET(gtk_hbox_new(FALSE, 0));
  g->vbox1 = GTK_VBOX(gtk_vbox_new(TRUE, 0));
  g->vbox2 = GTK_VBOX(gtk_vbox_new(TRUE, 0));
  gtk_box_pack_start(GTK_BOX(self->widget), GTK_WIDGET(g->vbox1), FALSE, FALSE, 5);
  gtk_box_pack_start(GTK_BOX(self->widget), GTK_WIDGET(g->vbox2), TRUE, TRUE, 5);
  g->label1 = GTK_LABEL(gtk_label_new(_("intent")));
  g->label2 = GTK_LABEL(gtk_label_new(_("profile")));
  gtk_misc_set_alignment(GTK_MISC(g->label1), 0.0, 0.5);
  gtk_misc_set_alignment(GTK_MISC(g->label2), 0.0, 0.5);
  gtk_box_pack_start(GTK_BOX(g->vbox1), GTK_WIDGET(g->label1), TRUE, TRUE, 0);
  gtk_box_pack_start(GTK_BOX(g->vbox1), GTK_WIDGET(g->label2), TRUE, TRUE, 0);
  g->cbox1 = GTK_COMBO_BOX(gtk_combo_box_new_text());
  gtk_combo_box_append_text(g->cbox1, _("perceptual"));
  gtk_combo_box_append_text(g->cbox1, _("relative colorimetric"));
  gtk_combo_box_append_text(g->cbox1,C_("rendering intent", "saturation"));
  gtk_combo_box_append_text(g->cbox1, _("absolute colorimetric"));
  g->cbox2 = GTK_COMBO_BOX(gtk_combo_box_new_text());
  GList *l = g->profiles;
  while(l)
  {
    dt_iop_color_profile_t *prof = (dt_iop_color_profile_t *)l->data;
    if(!strcmp(prof->name, "cmatrix"))
      gtk_combo_box_append_text(g->cbox2, _("standard color matrix"));
    else if(!strcmp(prof->name, "darktable"))
      gtk_combo_box_append_text(g->cbox2, _("enhanced color matrix"));
    else if(!strcmp(prof->name, "sRGB"))
      gtk_combo_box_append_text(g->cbox2, _("srgb (e.g. jpg)"));
    else if(!strcmp(prof->name, "adobergb"))
      gtk_combo_box_append_text(g->cbox2, _("adobe rgb"));
    else if(!strcmp(prof->name, "linear_rgb"))
      gtk_combo_box_append_text(g->cbox2, _("linear rgb"));
    else if(!strcmp(prof->name, "infrared"))
      gtk_combo_box_append_text(g->cbox2, _("linear infrared bgr"));
    else if(!strcmp(prof->name, "XYZ"))
      gtk_combo_box_append_text(g->cbox2, _("linear xyz"));
    else
      gtk_combo_box_append_text(g->cbox2, prof->name);
    l = g_list_next(l);
  }
  gtk_combo_box_set_active(g->cbox1, 0);
  gtk_combo_box_set_active(g->cbox2, 0);
  gtk_box_pack_start(GTK_BOX(g->vbox2), GTK_WIDGET(g->cbox1), TRUE, TRUE, 0);
  gtk_box_pack_start(GTK_BOX(g->vbox2), GTK_WIDGET(g->cbox2), TRUE, TRUE, 0);

  char tooltip[1024];
  gtk_object_set(GTK_OBJECT(g->cbox1), "tooltip-text", _("rendering intent"), NULL);
  snprintf(tooltip, 1024, _("icc profiles in %s/color/in"), datadir);
  gtk_object_set(GTK_OBJECT(g->cbox2), "tooltip-text", tooltip, NULL);

  g_signal_connect (G_OBJECT (g->cbox1), "changed",
                    G_CALLBACK (intent_changed),
                    (gpointer)self);
  g_signal_connect (G_OBJECT (g->cbox2), "changed",
                    G_CALLBACK (profile_changed),
                    (gpointer)self);
  // pthread_mutex_unlock(&darktable.plugin_threadsafe);
}

void gui_cleanup(struct dt_iop_module_t *self)
{
  dt_iop_colorin_gui_data_t *g = (dt_iop_colorin_gui_data_t *)self->gui_data;
  while(g->profiles)
  {
    free(g->profiles->data);
    g->profiles = g_list_delete_link(g->profiles, g->profiles);
  }
  free(self->gui_data);
  self->gui_data = NULL;
}<|MERGE_RESOLUTION|>--- conflicted
+++ resolved
@@ -86,33 +86,13 @@
   // not thread safe.
   for(int k=0;k<roi_out->width*roi_out->height;k++)
   {
-<<<<<<< HEAD
-    const float x_n = 0.3457, y_n = 0.3585; // D50
-    const float Y_n = 1.0f;
-    const float X_n = Y_n/y_n * x_n;
-    const float Z_n = Y_n/y_n * (1.0f-x_n-y_n);
-=======
     const float X_n = D50X, Y_n = D50Y, Z_n = D50Z;
->>>>>>> 20a0818b
     double cam[3] = {0., 0., 0.};
     double xyz[3];
     cmsCIELab Lab;
     for(int c=0;c<3;c++) cam[c] = in[3*k + c];
     // convert to (L,a/L,b/L) to be able to change L without changing saturation.
     cmsDoTransform(d->xform, cam, xyz, 1);
-<<<<<<< HEAD
-    const float YY = xyz[0]+xyz[1]+xyz[2];
-    const float zz = xyz[2]/YY;
-    // manual gamut mapping. these values cause trouble when converting back from Lab to sRGB:
-    const float bound = 0.7f;
-    const float amount = 0.1f;
-    if(zz > bound)
-    {
-      const float t = (zz - bound)/(1.0f-bound);
-      xyz[1] += t*amount;
-      xyz[2] -= t*amount;
-    }
-=======
 #if 1
     // manual gamut mapping. these values cause trouble when converting back from Lab to sRGB:
     const float YY = xyz[0]+xyz[1]+xyz[2];
@@ -127,7 +107,6 @@
       xyz[2] -= t*amount;
     }
 #endif
->>>>>>> 20a0818b
 
     Lab.L = 116.0 * lab_f(xyz[1]/Y_n) - 16.0;
     Lab.a = 500.0 * (lab_f(xyz[0]/X_n) - lab_f(xyz[1]/Y_n));
@@ -233,8 +212,6 @@
     }
     if(!d->input) d->input = dt_colorspaces_create_srgb_profile();
     d->xform = cmsCreateTransform(d->input, TYPE_RGB_DBL, d->Lab, TYPE_RGB_DBL, p->intent, 0);
-<<<<<<< HEAD
-=======
   }
   // user selected a non-supported output profile, check that:
   if(!d->xform)
@@ -243,7 +220,6 @@
     if(d->input) dt_colorspaces_cleanup_profile(d->input);
     d->input = dt_colorspaces_create_linear_rgb_profile();
     d->xform = cmsCreateTransform(d->Lab, TYPE_RGB_DBL, d->input, TYPE_RGB_DBL, p->intent, 0);
->>>>>>> 20a0818b
   }
   // pthread_mutex_unlock(&darktable.plugin_threadsafe);
 #endif
