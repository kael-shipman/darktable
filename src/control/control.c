/*
    This file is part of darktable,
    copyright (c) 2009--2011 johannes hanika.
    copyright (c) 2010--2011 henrik andersson.
    Copyright (c) 2012 James C. McPherson

    darktable is free software: you can redistribute it and/or modify
    it under the terms of the GNU General Public License as published by
    the Free Software Foundation, either version 3 of the License, or
    (at your option) any later version.

    darktable is distributed in the hope that it will be useful,
    but WITHOUT ANY WARRANTY; without even the implied warranty of
    MERCHANTABILITY or FITNESS FOR A PARTICULAR PURPOSE.  See the
    GNU General Public License for more details.

    You should have received a copy of the GNU General Public License
    along with darktable.  If not, see <http://www.gnu.org/licenses/>.
*/
#ifdef HAVE_CONFIG_H
#  include "config.h"
#endif
#include "common/darktable.h"
#include "control/control.h"
#include "control/conf.h"
#include "develop/develop.h"
#include "common/image_cache.h"
#include "common/imageio.h"
#include "common/debug.h"
#include "bauhaus/bauhaus.h"
#include "views/view.h"
#include "gui/gtk.h"
#include "gui/contrast.h"
#include "gui/draw.h"

#ifdef GDK_WINDOWING_QUARTZ
#  include <Carbon/Carbon.h>
#  include <ApplicationServices/ApplicationServices.h>
#  include <CoreServices/CoreServices.h>
#endif

#ifdef G_OS_WIN32
#  include <windows.h>
#endif

#include <stdlib.h>
#include <strings.h>
#include <assert.h>
#include <math.h>
#include <string.h>
#include <glib/gstdio.h>
#include <gdk/gdkkeysyms.h>

/* the queue can have scheduled jobs but all
    the workers is sleeping, so this kicks the workers
    on timed interval.
*/
static void * _control_worker_kicker(void *ptr);

void dt_ctl_settings_default(dt_control_t *c)
{
  dt_conf_set_string ("database", "library.db");

  dt_conf_set_int  ("config_version", DT_CONFIG_VERSION);
  dt_conf_set_bool ("write_sidecar_files", TRUE);
  dt_conf_set_bool ("ask_before_delete", TRUE);
  dt_conf_set_int  ("parallel_export", 1);
  dt_conf_set_int  ("worker_threads", 2);
  dt_conf_set_int  ("cache_memory", 536870912);
  dt_conf_set_int  ("database_cache_quality", 89);

  dt_conf_set_bool ("ui_last/fullscreen", FALSE);
  dt_conf_set_bool ("ui_last/maximized", FALSE);
  dt_conf_set_int  ("ui_last/view", DT_MODE_NONE);

  dt_conf_set_int  ("ui_last/window_x",      0);
  dt_conf_set_int  ("ui_last/window_y",      0);
  dt_conf_set_int  ("ui_last/window_w",    900);
  dt_conf_set_int  ("ui_last/window_h",    500);

  dt_conf_set_int  ("ui_last/panel_left",   -1);
  dt_conf_set_int  ("ui_last/panel_right",  -1);
  dt_conf_set_int  ("ui_last/panel_top",     0);
  dt_conf_set_int  ("ui_last/panel_bottom",  0);

  dt_conf_set_int  ("ui_last/expander_library",     1<<DT_LIBRARY);
  dt_conf_set_int  ("ui_last/expander_navigation", -1);
  dt_conf_set_int  ("ui_last/expander_histogram",  -1);
  dt_conf_set_int  ("ui_last/expander_history",    -1);

  dt_conf_set_int  ("ui_last/initial_rating", DT_LIB_FILTER_STAR_1);

  // import settings
  dt_conf_set_string ("capture/camera/storage/basedirectory", "$(PICTURES_FOLDER)/Darktable");
  dt_conf_set_string ("capture/camera/storage/subpath", "$(YEAR)$(MONTH)$(DAY)_$(JOBCODE)");
  dt_conf_set_string ("capture/camera/storage/namepattern", "$(YEAR)$(MONTH)$(DAY)_$(SEQUENCE).$(FILE_EXTENSION)");
  dt_conf_set_string ("capture/camera/import/jobcode", "noname");

  dt_conf_set_int  ("plugins/collection/film_id",           1);
  dt_conf_set_int  ("plugins/collection/filter_flags",      3);
  dt_conf_set_int  ("plugins/collection/query_flags",       3);
  dt_conf_set_int  ("plugins/collection/rating",            1);
  dt_conf_set_int  ("plugins/lighttable/collect/num_rules", 0);
  dt_conf_set_int  ("plugins/collection/sort",              0);
  dt_conf_set_bool ("plugins/collection/descending",        0);

  // reasonable thumbnail res:
  dt_conf_set_int  ("plugins/lighttable/thumbnail_width", 1300);
  dt_conf_set_int  ("plugins/lighttable/thumbnail_height", 1000);
}

void dt_ctl_settings_init(dt_control_t *s)
{
  // same thread as init
  s->gui_thread = pthread_self();
  // init global defaults.
  dt_pthread_mutex_init(&(s->global_mutex), NULL);
  dt_pthread_mutex_init(&(s->image_mutex), NULL);

  s->global_settings.version = DT_VERSION;

  // TODO: move the mouse_over_id of lighttable to something general in
  // control: gui-thread selected img or so?
  s->global_settings.lib_image_mouse_over_id = -1;

  // TODO: move these to darkroom settings blob:
  s->global_settings.dev_closeup = 0;
  s->global_settings.dev_zoom_x = 0;
  s->global_settings.dev_zoom_y = 0;
  s->global_settings.dev_zoom = DT_ZOOM_FIT;

  memcpy(&(s->global_defaults), &(s->global_settings), sizeof(dt_ctl_settings_t));
}

// There are systems where absolute paths don't start with '/' (like Windows).
// Since the bug which introduced absolute paths to the db was fixed before a
// Windows build was available this shouldn't matter though.
static void dt_control_sanitize_database()
{
  sqlite3_stmt *stmt;
  sqlite3_stmt *innerstmt;
  DT_DEBUG_SQLITE3_PREPARE_V2(dt_database_get(darktable.db),
    "select id, filename from images where filename like '/%'",
    -1, &stmt, NULL);
  DT_DEBUG_SQLITE3_PREPARE_V2(dt_database_get(darktable.db),
    "update images set filename = ?1 where id = ?2", -1, &innerstmt, NULL);
  while (sqlite3_step(stmt) == SQLITE_ROW)
  {
    int id = sqlite3_column_int(stmt, 0);
    const char* path = (const char*)sqlite3_column_text(stmt, 1);
    gchar* filename = g_path_get_basename (path);
    DT_DEBUG_SQLITE3_BIND_TEXT(innerstmt, 1, filename, -1, SQLITE_TRANSIENT);
    DT_DEBUG_SQLITE3_BIND_INT(innerstmt, 2, id);
    sqlite3_step(innerstmt);
    sqlite3_reset(innerstmt);
    sqlite3_clear_bindings(innerstmt);
    g_free(filename);
  }
  sqlite3_finalize(stmt);
  sqlite3_finalize(innerstmt);

  // temporary stuff for some ops, need this for some reason with newer sqlite3:
  DT_DEBUG_SQLITE3_EXEC(dt_database_get(darktable.db),
    "CREATE TABLE memory.color_labels_temp (imgid INTEGER PRIMARY KEY)",
    NULL, NULL, NULL);
  DT_DEBUG_SQLITE3_EXEC(dt_database_get(darktable.db),
    "CREATE TABLE memory.tmp_selection (imgid INTEGER)", NULL, NULL, NULL);
  DT_DEBUG_SQLITE3_EXEC(dt_database_get(darktable.db),
    "CREATE TABLE memory.tagq (tmpid INTEGER PRIMARY KEY, id INTEGER)",
    NULL, NULL, NULL);
  DT_DEBUG_SQLITE3_EXEC(dt_database_get(darktable.db),
    "CREATE TABLE memory.taglist "
    "(tmpid INTEGER PRIMARY KEY, id INTEGER UNIQUE ON CONFLICT REPLACE, "
    "count INTEGER)",
    NULL, NULL, NULL);
}

int dt_control_load_config(dt_control_t *c)
{
  dt_conf_set_int("ui_last/view", DT_MODE_NONE);
  int width  = dt_conf_get_int("ui_last/window_w");
  int height = dt_conf_get_int("ui_last/window_h");
  gint x = dt_conf_get_int("ui_last/window_x");
  gint y = dt_conf_get_int("ui_last/window_y");
  GtkWidget *widget = dt_ui_main_window(darktable.gui->ui);
  gtk_window_move(GTK_WINDOW(widget),x,y);
  gtk_window_resize(GTK_WINDOW(widget), width, height);
  int fullscreen = dt_conf_get_bool("ui_last/fullscreen");
  if(fullscreen) gtk_window_fullscreen  (GTK_WINDOW(widget));
  else
  {
    gtk_window_unfullscreen(GTK_WINDOW(widget));
    int maximized  = dt_conf_get_bool("ui_last/maximized");
    if(maximized) gtk_window_maximize(GTK_WINDOW(widget));
    else          gtk_window_unmaximize(GTK_WINDOW(widget));
  }
  return 0;
}

int dt_control_write_config(dt_control_t *c)
{
  GtkWidget *widget = dt_ui_main_window(darktable.gui->ui);
  gint x, y;
  gtk_window_get_position(GTK_WINDOW(widget), &x, &y);
  dt_conf_set_int ("ui_last/window_x",  x);
  dt_conf_set_int ("ui_last/window_y",  y);
  dt_conf_set_int ("ui_last/window_w",  widget->allocation.width);
  dt_conf_set_int ("ui_last/window_h",  widget->allocation.height);
  dt_conf_set_bool("ui_last/maximized",
    (gdk_window_get_state(widget->window) & GDK_WINDOW_STATE_MAXIMIZED));

  sqlite3_stmt *stmt;
  dt_pthread_mutex_lock(&(darktable.control->global_mutex));
  DT_DEBUG_SQLITE3_PREPARE_V2(dt_database_get(darktable.db),
    "update settings set settings = ?1 where rowid = 1", -1, &stmt, NULL);
  DT_DEBUG_SQLITE3_BIND_BLOB(stmt, 1, &(darktable.control->global_settings),
    sizeof(dt_ctl_settings_t), SQLITE_STATIC);
  sqlite3_step(stmt);
  sqlite3_finalize(stmt);
  dt_pthread_mutex_unlock(&(darktable.control->global_mutex));
  return 0;
}

// Get the display ICC profile of the monitor associated with the widget.
// For X display, uses the ICC profile specifications version 0.2 from
// http://burtonini.com/blog/computers/xicc
// Based on code from Gimp's modules/cdisplay_lcms.c
#ifdef GDK_WINDOWING_QUARTZ
typedef struct
{
  guchar *data;
  gsize   len;
}
ProfileTransfer;

enum
{
  openReadSpool  = 1, /* start read data process         */
  openWriteSpool = 2, /* start write data process        */
  readSpool      = 3, /* read specified number of bytes  */
  writeSpool     = 4, /* write specified number of bytes */
  closeSpool     = 5  /* complete data transfer process  */
};

#ifndef __LP64__
static OSErr dt_ctl_lcms_flatten_profile(SInt32  command,
    SInt32 *size, void *data, void *refCon)
{
  // ProfileTransfer *transfer = static_cast<ProfileTransfer*>(refCon);
  ProfileTransfer *transfer = (ProfileTransfer *)refCon;

  switch (command)
  {
    case openWriteSpool:
      g_return_val_if_fail(transfer->data==NULL && transfer->len==0, -1);
      break;

    case writeSpool:
      transfer->data = (guchar *)
                       g_realloc(transfer->data, transfer->len + *size);
      memcpy(transfer->data + transfer->len, data, *size);
      transfer->len += *size;
      break;

    default:
      break;
  }
  return 0;
}
#endif /* __LP64__ */
#endif /* GDK_WINDOWING_QUARTZ */

void dt_ctl_get_display_profile(GtkWidget *widget,
                                guint8 **buffer, gint *buffer_size)
{
  // thanks to ufraw for this!
  *buffer = NULL;
  *buffer_size = 0;
#if defined GDK_WINDOWING_X11
  GdkScreen *screen = gtk_widget_get_screen(widget);
  if ( screen==NULL )
    screen = gdk_screen_get_default();
  int monitor = gdk_screen_get_monitor_at_window (screen, widget->window);
  char *atom_name;
  if (monitor > 0)
    atom_name = g_strdup_printf("_ICC_PROFILE_%d", monitor);
  else
    atom_name = g_strdup("_ICC_PROFILE");

  GdkAtom type = GDK_NONE;
  gint format = 0;
  gdk_property_get(gdk_screen_get_root_window(screen),
                   gdk_atom_intern(atom_name, FALSE), GDK_NONE,
                   0, 64 * 1024 * 1024, FALSE,
                   &type, &format, buffer_size, buffer);
  g_free(atom_name);

#elif defined GDK_WINDOWING_QUARTZ
  GdkScreen *screen = gtk_widget_get_screen(widget);
  if ( screen==NULL )
    screen = gdk_screen_get_default();
  int monitor = gdk_screen_get_monitor_at_window(screen, widget->window);

  CMProfileRef prof = NULL;
  CMGetProfileByAVID(monitor, &prof);
  if ( prof==NULL )
    return;

  ProfileTransfer transfer = { NULL, 0 };
  //The following code does not work on 64bit OSX.
  //Disable if we are compiling there.
#ifndef __LP64__
  Boolean foo;
  CMFlattenProfile(prof, 0, dt_ctl_lcms_flatten_profile, &transfer, &foo);
  CMCloseProfile(prof);
#endif
  *buffer = transfer.data;
  *buffer_size = transfer.len;

#elif defined G_OS_WIN32
  (void)widget;
  HDC hdc = GetDC (NULL);
  if ( hdc==NULL )
    return;

  DWORD len = 0;
  GetICMProfile (hdc, &len, NULL);
  gchar *path = g_new (gchar, len);

  if (GetICMProfile (hdc, &len, path))
  {
    gsize size;
    g_file_get_contents(path, (gchar**)buffer, &size, NULL);
    *buffer_size = size;
  }
  g_free (path);
  ReleaseDC (NULL, hdc);
#endif
}

void dt_control_create_database_schema()
{
  DT_DEBUG_SQLITE3_EXEC(dt_database_get(darktable.db),
    "create table settings (settings blob)", NULL, NULL, NULL);
  DT_DEBUG_SQLITE3_EXEC(dt_database_get(darktable.db),
    "create table film_rolls "
    "(id integer primary key, datetime_accessed char(20), "
    "folder varchar(1024))", NULL, NULL, NULL);
  DT_DEBUG_SQLITE3_EXEC(dt_database_get(darktable.db),
    "create table images (id integer primary key, group_id integer, film_id integer, "
    "width int, height int, filename varchar, maker varchar, model varchar, "
    "lens varchar, exposure real, aperture real, iso real, focal_length real, "
    "focus_distance real, datetime_taken char(20), flags integer, "
    "output_width integer, output_height integer, crop real, "
    "raw_parameters integer, raw_denoise_threshold real, "
    "raw_auto_bright_threshold real, raw_black real, raw_maximum real, "
    "caption varchar, description varchar, license varchar, sha1sum char(40), "
    "orientation integer, histogram blob, lightmap blob)", NULL, NULL, NULL);
  DT_DEBUG_SQLITE3_EXEC(dt_database_get(darktable.db),
    "create index if not exists group_id_index on images (group_id)", NULL, NULL, NULL);
  DT_DEBUG_SQLITE3_EXEC(dt_database_get(darktable.db),
    "create table selected_images (imgid integer)", NULL, NULL, NULL);
  DT_DEBUG_SQLITE3_EXEC(dt_database_get(darktable.db),
    "create table history (imgid integer, num integer, module integer, "
    "operation varchar(256), op_params blob, enabled integer, "
    "blendop_params blob, blendop_version integer)", NULL, NULL, NULL);
  DT_DEBUG_SQLITE3_EXEC(dt_database_get(darktable.db),
    "create index if not exists imgid_index on history (imgid)", NULL, NULL, NULL);
  DT_DEBUG_SQLITE3_EXEC(dt_database_get(darktable.db),
    "create table tags (id integer primary key, name varchar, icon blob, "
    "description varchar, flags integer)", NULL, NULL, NULL);
  DT_DEBUG_SQLITE3_EXEC(dt_database_get(darktable.db),
    "create table tagxtag (id1 integer, id2 integer, count integer, "
    "primary key(id1, id2))", NULL, NULL, NULL);
  DT_DEBUG_SQLITE3_EXEC(dt_database_get(darktable.db),
    "create table tagged_images (imgid integer, tagid integer, "
    "primary key(imgid, tagid))", NULL, NULL, NULL);
  DT_DEBUG_SQLITE3_EXEC(dt_database_get(darktable.db),
    "create table styles (name varchar,description varchar)", NULL, NULL, NULL);
  DT_DEBUG_SQLITE3_EXEC(dt_database_get(darktable.db),
    "create table style_items (styleid integer, num integer, module integer, "
    "operation varchar(256), op_params blob, enabled integer, "
    "blendop_params blob, blendop_version integer)", NULL, NULL, NULL);
  DT_DEBUG_SQLITE3_EXEC(dt_database_get(darktable.db),
    "create table color_labels (imgid integer, color integer)",
    NULL, NULL, NULL);
  DT_DEBUG_SQLITE3_EXEC(dt_database_get(darktable.db),
    "create table meta_data (id integer,key integer,value varchar)",
    NULL, NULL, NULL);
}

void dt_control_init(dt_control_t *s)
{
  dt_ctl_settings_init(s);

  memset(s->vimkey, 0, sizeof(s->vimkey));
  s->vimkey_cnt = 0;

  // s->last_expose_time = dt_get_wtime();
  s->key_accelerators_on = 1;
  s->log_pos = s->log_ack = 0;
  s->log_busy = 0;
  s->log_message_timeout_id = 0;
  dt_pthread_mutex_init(&(s->log_mutex), NULL);
  s->progress = 200.0f;

  dt_conf_set_int("ui_last/view", DT_MODE_NONE);

  // if config is old, replace with new defaults.
  if(DT_CONFIG_VERSION > dt_conf_get_int("config_version"))
    dt_ctl_settings_default(s);

  pthread_cond_init(&s->cond, NULL);
  dt_pthread_mutex_init(&s->cond_mutex, NULL);
  dt_pthread_mutex_init(&s->queue_mutex, NULL);
  dt_pthread_mutex_init(&s->run_mutex, NULL);

  // start threads
  s->num_threads = CLAMP(dt_conf_get_int ("worker_threads"), 1, 8);
  s->thread = (pthread_t *)malloc(sizeof(pthread_t)*s->num_threads);
  dt_pthread_mutex_lock(&s->run_mutex);
  s->running = 1;
  dt_pthread_mutex_unlock(&s->run_mutex);
  for(int k=0; k<s->num_threads; k++)
    pthread_create(&s->thread[k], NULL, dt_control_work, s);

  /* create queue kicker thread */
  pthread_create(&s->kick_on_workers_thread, NULL, _control_worker_kicker, s);

  for(int k=0; k<DT_CTL_WORKER_RESERVED; k++)
  {
    s->new_res[k] = 0;
    pthread_create(&s->thread_res[k], NULL, dt_control_work_res, s);

#if 0
    /* check if thread created is the worker thread, then
        set scheduling information for the thread to nice level. */
    if (k == DT_CTL_WORKER_7)
    {
      int res;
      struct sched_param sched_params;
      sched_params.sched_priority = sched_get_priority_min(SCHED_RR);
      if((res=pthread_setschedparam(s->thread_res[k], SCHED_RR, &sched_params))!=0)
        fprintf(stderr,"Failed to set background thread scheduling to nice level: %d.",res);

    }
#endif

  }
  s->button_down = 0;
  s->button_down_which = 0;


  // init database schema:
  int rc;
  sqlite3_stmt *stmt;

  rc = sqlite3_prepare_v2(dt_database_get(darktable.db),
    "select settings from settings", -1, &stmt, NULL);
  if(rc == SQLITE_OK && sqlite3_step(stmt) == SQLITE_ROW)
  {
    dt_pthread_mutex_lock(&(darktable.control->global_mutex));
    darktable.control->global_settings.version = -1;
    const void *set = sqlite3_column_blob(stmt, 0);
    int len = sqlite3_column_bytes(stmt, 0);
    if(sizeof(dt_ctl_settings_t) == len)
      memcpy(&(darktable.control->global_settings), set, len);
    sqlite3_finalize(stmt);

    if(darktable.control->global_settings.version != DT_VERSION)
    {
      fprintf(stderr,
        "[load_config] wrong version %d (should be %d), substituting defaults.\n",
        darktable.control->global_settings.version, DT_VERSION);
      memcpy(&(darktable.control->global_settings),
        &(darktable.control->global_defaults), sizeof(dt_ctl_settings_t));
      dt_pthread_mutex_unlock(&(darktable.control->global_mutex));
      // drop all, restart. TODO: freeze this version or have update facility!
      sqlite3_exec(dt_database_get(darktable.db),
        "drop table settings", NULL, NULL, NULL);
      sqlite3_exec(dt_database_get(darktable.db),
        "drop table film_rolls", NULL, NULL, NULL);
      sqlite3_exec(dt_database_get(darktable.db),
        "drop table images", NULL, NULL, NULL);
      sqlite3_exec(dt_database_get(darktable.db),
        "drop table selected_images", NULL, NULL, NULL);
      sqlite3_exec(dt_database_get(darktable.db),
        "drop table mipmaps", NULL, NULL, NULL);
      sqlite3_exec(dt_database_get(darktable.db),
        "drop table mipmap_timestamps", NULL, NULL, NULL);
      sqlite3_exec(dt_database_get(darktable.db),
        "drop table history", NULL, NULL, NULL);
      sqlite3_exec(dt_database_get(darktable.db),
        "drop table tags", NULL, NULL, NULL);
      sqlite3_exec(dt_database_get(darktable.db),
        "drop table tagxtag", NULL, NULL, NULL);
      sqlite3_exec(dt_database_get(darktable.db),
        "drop table tagged_images", NULL, NULL, NULL);
      sqlite3_exec(dt_database_get(darktable.db),
        "drop table styles", NULL, NULL, NULL);
      sqlite3_exec(dt_database_get(darktable.db),
        "drop table style_items", NULL, NULL, NULL);
      sqlite3_exec(dt_database_get(darktable.db),
        "drop table meta_data", NULL, NULL, NULL);
      goto create_tables;
    }
    else
    {
      // silly check if old table is still present:
      sqlite3_exec(dt_database_get(darktable.db),
        "delete from color_labels where imgid=0", NULL, NULL, NULL);
      sqlite3_exec(dt_database_get(darktable.db),
        "insert into color_labels values (0, 0)", NULL, NULL, NULL);
      sqlite3_exec(dt_database_get(darktable.db),
        "insert into color_labels values (0, 1)", NULL, NULL, NULL);
      DT_DEBUG_SQLITE3_PREPARE_V2(dt_database_get(darktable.db),
        "select max(color) from color_labels where imgid=0", -1, &stmt, NULL);
      int col = 0;
      // still the primary key option set?
      if(sqlite3_step(stmt) == SQLITE_ROW)
        col = MAX(col, sqlite3_column_int(stmt, 0));
      sqlite3_finalize(stmt);
      if(col != 1) sqlite3_exec(dt_database_get(darktable.db),
        "drop table color_labels", NULL, NULL, NULL);

      // insert new tables, if not there (statement will just fail if so):
      sqlite3_exec(dt_database_get(darktable.db),
          "create table color_labels (imgid integer, color integer)",
          NULL, NULL, NULL);
      sqlite3_exec(dt_database_get(darktable.db),
          "drop table mipmaps", NULL, NULL, NULL);
      sqlite3_exec(dt_database_get(darktable.db),
          "drop table mipmap_timestamps", NULL, NULL, NULL);
      sqlite3_exec(dt_database_get(darktable.db),
          "create table styles (name varchar, description varchar)",
          NULL, NULL, NULL);
      sqlite3_exec(dt_database_get(darktable.db),
          "create table style_items (styleid integer, num integer, "
          "module integer, operation varchar(256), op_params blob, "
          "enabled integer)", NULL, NULL, NULL);
      sqlite3_exec(dt_database_get(darktable.db),
          "create table meta_data (id integer, key integer,value varchar)",
          NULL, NULL, NULL);

      // add columns where needed. will just fail otherwise:
      sqlite3_exec(dt_database_get(darktable.db),
      "alter table images add column orientation integer",
      NULL, NULL, NULL);
      sqlite3_exec(dt_database_get(darktable.db),
      "update images set orientation = -1 where orientation is NULL",
      NULL, NULL, NULL);
      sqlite3_exec(dt_database_get(darktable.db),
      "alter table images add column focus_distance real",
      NULL, NULL, NULL);
      sqlite3_exec(dt_database_get(darktable.db),
      "update images set focus_distance = -1 where focus_distance is NULL",
      NULL, NULL, NULL);
      sqlite3_exec(dt_database_get(darktable.db),
      "alter table images add column group_id integer",
      NULL, NULL, NULL);
      sqlite3_exec(dt_database_get(darktable.db),
      "update images set group_id = id where group_id is NULL",
      NULL, NULL, NULL);
      sqlite3_exec(dt_database_get(darktable.db),
      "alter table images add column histogram blob",
      NULL, NULL, NULL);
      sqlite3_exec(dt_database_get(darktable.db),
      "alter table images add column lightmap blob",
      NULL, NULL, NULL);
      sqlite3_exec(dt_database_get(darktable.db),
      "create index if not exists group_id_index on images (group_id)",
      NULL, NULL, NULL);
      sqlite3_exec(dt_database_get(darktable.db),
      "create index if not exists imgid_index on history (imgid)",
      NULL, NULL, NULL);

      // add column for blendops
      sqlite3_exec(dt_database_get(darktable.db),
          "alter table history add column blendop_params blob",
          NULL, NULL, NULL);
      sqlite3_exec(dt_database_get(darktable.db),
          "alter table history add column blendop_version integer",
          NULL, NULL, NULL);
      sqlite3_exec(dt_database_get(darktable.db),
          "update history set blendop_version = 1 where blendop_version is NULL",
          NULL, NULL, NULL);
      sqlite3_exec(dt_database_get(darktable.db),
          "alter table style_items add column blendop_params blob",
          NULL, NULL, NULL);
      sqlite3_exec(dt_database_get(darktable.db),
          "alter table style_items add column blendop_version integer",
          NULL, NULL, NULL);
      sqlite3_exec(dt_database_get(darktable.db),
          "update style_items set blendop_version = 1 where "
          "blendop_version is NULL",
          NULL, NULL, NULL);
      sqlite3_exec(dt_database_get(darktable.db),
          "alter table presets add column blendop_params blob",
          NULL, NULL, NULL);
      sqlite3_exec(dt_database_get(darktable.db),
          "alter table presets add column blendop_version integer",
          NULL, NULL, NULL);
      sqlite3_exec(dt_database_get(darktable.db),
          "update presets set blendop_version = 1 where blendop_version is NULL",
          NULL, NULL, NULL);

      dt_pthread_mutex_unlock(&(darktable.control->global_mutex));
    }
  }
  else
  {
    // db not yet there, create it
    sqlite3_finalize(stmt);
create_tables:
    dt_control_create_database_schema();
    DT_DEBUG_SQLITE3_PREPARE_V2(dt_database_get(darktable.db),
      "insert into settings (settings) values (?1)", -1, &stmt, NULL);
    DT_DEBUG_SQLITE3_BIND_BLOB(stmt, 1, &(darktable.control->global_defaults),
      sizeof(dt_ctl_settings_t), SQLITE_STATIC);
    sqlite3_step(stmt);
    sqlite3_finalize(stmt);
  }

  dt_control_sanitize_database();
}

void dt_control_key_accelerators_on(struct dt_control_t *s)
{
  gtk_window_add_accel_group(GTK_WINDOW(dt_ui_main_window(darktable.gui->ui)),
    darktable.control->accelerators);
  if(!s->key_accelerators_on)
    s->key_accelerators_on = 1;
}

void dt_control_key_accelerators_off(struct dt_control_t *s)
{
  gtk_window_remove_accel_group(
      GTK_WINDOW(dt_ui_main_window(darktable.gui->ui)),
      darktable.control->accelerators);
  s->key_accelerators_on = 0;
}


int dt_control_is_key_accelerators_on(struct dt_control_t *s)
{
  return  s->key_accelerators_on;
}

void dt_control_change_cursor(dt_cursor_t curs)
{
  GtkWidget *widget = dt_ui_main_window(darktable.gui->ui);
  GdkCursor* cursor = gdk_cursor_new(curs);
  gdk_window_set_cursor(widget->window, cursor);
  gdk_cursor_destroy(cursor);
}

int dt_control_running()
{
  // FIXME: when shutdown, run_mutex is not inited anymore!
  dt_control_t *s = darktable.control;
  dt_pthread_mutex_lock(&s->run_mutex);
  int running = s->running;
  dt_pthread_mutex_unlock(&s->run_mutex);
  return running;
}

void dt_control_quit()
{
  dt_gui_gtk_quit();
  // thread safe quit, 1st pass:
  dt_pthread_mutex_lock(&darktable.control->cond_mutex);
  dt_pthread_mutex_lock(&darktable.control->run_mutex);
  darktable.control->running = 0;
  dt_pthread_mutex_unlock(&darktable.control->run_mutex);
  dt_pthread_mutex_unlock(&darktable.control->cond_mutex);
  // let gui pick up the running = 0 state and die
  gtk_widget_queue_draw(dt_ui_center(darktable.gui->ui));
}

void dt_control_shutdown(dt_control_t *s)
{
  dt_pthread_mutex_lock(&s->cond_mutex);
  dt_pthread_mutex_lock(&s->run_mutex);
  s->running = 0;
  dt_pthread_mutex_unlock(&s->run_mutex);
  dt_pthread_mutex_unlock(&s->cond_mutex);
  pthread_cond_broadcast(&s->cond);

  /* cancel background job if any */
  dt_control_job_cancel(&s->job_res[DT_CTL_WORKER_7]);

  /* first wait for kick_on_workers_thread */
  pthread_join(s->kick_on_workers_thread, NULL);

  // gdk_threads_leave();
  int k;
  for(k=0; k<s->num_threads; k++)
    // pthread_kill(s->thread[k], 9);
    pthread_join(s->thread[k], NULL);
  for(k=0; k<DT_CTL_WORKER_RESERVED; k++)
    // pthread_kill(s->thread_res[k], 9);
    pthread_join(s->thread_res[k], NULL);


  // gdk_threads_enter();
}

void dt_control_cleanup(dt_control_t *s)
{
  // vacuum TODO: optional?
  // DT_DEBUG_SQLITE3_EXEC(dt_database_get(darktable.db), "PRAGMA incremental_vacuum(0)", NULL, NULL, NULL);
  // DT_DEBUG_SQLITE3_EXEC(dt_database_get(darktable.db), "vacuum", NULL, NULL, NULL);
  dt_pthread_mutex_destroy(&s->queue_mutex);
  dt_pthread_mutex_destroy(&s->cond_mutex);
  dt_pthread_mutex_destroy(&s->log_mutex);
  dt_pthread_mutex_destroy(&s->run_mutex);
}

void dt_control_job_init(dt_job_t *j, const char *msg, ...)
{
  memset(j, 0, sizeof(dt_job_t));
#ifdef DT_CONTROL_JOB_DEBUG
  va_list ap;
  va_start(ap, msg);
  vsnprintf(j->description, DT_CONTROL_DESCRIPTION_LEN, msg, ap);
  va_end(ap);
#endif
  j->state = DT_JOB_STATE_INITIALIZED;
  dt_pthread_mutex_init (&j->state_mutex,NULL);
  dt_pthread_mutex_init (&j->wait_mutex,NULL);
}

void dt_control_job_set_state_callback(dt_job_t *j,dt_job_state_change_callback cb,void *user_data)
{
  j->state_changed_cb = cb;
  j->user_data = user_data;
}


void dt_control_job_print(dt_job_t *j)
{
#ifdef DT_CONTROL_JOB_DEBUG
  dt_print(DT_DEBUG_CONTROL, "%s", j->description);
#endif
}

void _control_job_set_state(dt_job_t *j,int state)
{
  dt_pthread_mutex_lock (&j->state_mutex);
  j->state = state;
  /* pass state change to callback */
  if (j->state_changed_cb)
    j->state_changed_cb (j,state);
  dt_pthread_mutex_unlock (&j->state_mutex);

}

int dt_control_job_get_state(dt_job_t *j)
{
  dt_pthread_mutex_lock (&j->state_mutex);
  int state = j->state;
  dt_pthread_mutex_unlock (&j->state_mutex);
  return state;
}

void dt_control_job_cancel(dt_job_t *j)
{
  _control_job_set_state (j,DT_JOB_STATE_CANCELLED);
}

void dt_control_job_wait(dt_job_t *j)
{
  int state = dt_control_job_get_state (j);

  /* if job execution not is finished let's wait for signal */
  if (state==DT_JOB_STATE_RUNNING || state==DT_JOB_STATE_CANCELLED)
  {
    dt_pthread_mutex_lock (&j->wait_mutex);
    dt_pthread_mutex_unlock (&j->wait_mutex);
  }

}

int32_t dt_control_run_job_res(dt_control_t *s, int32_t res)
{
  assert(res < DT_CTL_WORKER_RESERVED && res >= 0);
  dt_job_t *j = NULL;
  dt_pthread_mutex_lock(&s->queue_mutex);
  if(s->new_res[res]) j = s->job_res + res;
  s->new_res[res] = 0;
  dt_pthread_mutex_unlock(&s->queue_mutex);
  if(!j) return -1;

  /* change state to running */
  dt_pthread_mutex_lock (&j->wait_mutex);
  if (dt_control_job_get_state (j) == DT_JOB_STATE_QUEUED)
  {
    dt_print(DT_DEBUG_CONTROL, "[run_job+] %02d %f ", res, dt_get_wtime());
    dt_control_job_print(j);
    dt_print(DT_DEBUG_CONTROL, "\n");

    _control_job_set_state (j,DT_JOB_STATE_RUNNING);

    /* execute job */
    j->result = j->execute (j);

    _control_job_set_state (j,DT_JOB_STATE_FINISHED);
    dt_print(DT_DEBUG_CONTROL, "[run_job-] %02d %f ", res, dt_get_wtime());
    dt_control_job_print(j);
    dt_print(DT_DEBUG_CONTROL, "\n");

  }
  dt_pthread_mutex_unlock (&j->wait_mutex);
  return 0;
}


int32_t dt_control_run_job(dt_control_t *s)
{
  dt_job_t *j=NULL,*bj=NULL;
  dt_pthread_mutex_lock(&s->queue_mutex);

  /* check if queue is empty */
  if(g_list_length(s->queue) == 0)
  {
    dt_pthread_mutex_unlock(&s->queue_mutex);
    return -1;
  }

  /* go thru the queue and find one normal job and a background job
      that is up for execution.*/
  time_t ts_now = time(NULL);
  GList *jobitem=g_list_first(s->queue);
  if(jobitem)
    do
    {
      dt_job_t *tj = jobitem->data;

      /* check if it's a scheduled job and is waiting to be executed */
      if(!bj && (tj->ts_execute > tj->ts_added) && tj->ts_execute <= ts_now)
        bj = tj;
      else if ((tj->ts_execute < tj->ts_added) && !j)
        j = tj;

      /* if we got a normal job, and a background job, we are finished */
      if(bj && j) break;

    } while ((jobitem = g_list_next(jobitem)));

  /* remove the found jobs from queue */
  if (bj)
     s->queue = g_list_remove(s->queue, bj);

  if (j)
     s->queue = g_list_remove(s->queue, j);

  /* unlock the queue */
  dt_pthread_mutex_unlock(&s->queue_mutex);

  /* push background job on reserved backgruond worker */
 if(bj)
 {
    dt_control_add_job_res(s,bj,DT_CTL_WORKER_7);
    g_free (bj);
 }
  /* dont continue if we dont have have a job to execute */
  if(!j)
    return -1;

  /* change state to running */
  dt_pthread_mutex_lock (&j->wait_mutex);
  if (dt_control_job_get_state (j) == DT_JOB_STATE_QUEUED)
  {
    dt_print(DT_DEBUG_CONTROL, "[run_job+] %02d %f ",
      DT_CTL_WORKER_RESERVED+dt_control_get_threadid(), dt_get_wtime());
    dt_control_job_print(j);
    dt_print(DT_DEBUG_CONTROL, "\n");

    _control_job_set_state (j,DT_JOB_STATE_RUNNING);

    /* execute job */
    j->result = j->execute (j);

    _control_job_set_state (j,DT_JOB_STATE_FINISHED);

    dt_print(DT_DEBUG_CONTROL, "[run_job-] %02d %f ",
      DT_CTL_WORKER_RESERVED+dt_control_get_threadid(), dt_get_wtime());
    dt_control_job_print(j);
    dt_print(DT_DEBUG_CONTROL, "\n");

    /* free job */
    dt_pthread_mutex_unlock (&j->wait_mutex);
    g_free(j);
    j = NULL;
  }
  if(j) dt_pthread_mutex_unlock (&j->wait_mutex);

  return 0;
}

int32_t dt_control_add_job_res(dt_control_t *s, dt_job_t *job, int32_t res)
{
  // TODO: pthread cancel and restart in tough cases?
  dt_pthread_mutex_lock(&s->queue_mutex);
  dt_print(DT_DEBUG_CONTROL, "[add_job_res] %d ", res);
  dt_control_job_print(job);
  dt_print(DT_DEBUG_CONTROL, "\n");
  _control_job_set_state (job,DT_JOB_STATE_QUEUED);
  s->job_res[res] = *job;
  s->new_res[res] = 1;
  dt_pthread_mutex_unlock(&s->queue_mutex);
  dt_pthread_mutex_lock(&s->cond_mutex);
  pthread_cond_broadcast(&s->cond);
  dt_pthread_mutex_unlock(&s->cond_mutex);
  return 0;
}

/* Background jobs will be timestamped and added to queue
    the queue will then check ts and detect if its background job
    and place it on the job_res if its available...
*/
int32_t dt_control_add_background_job(dt_control_t *s, dt_job_t *job, time_t delay)
{
  /* setup timestamps */
  job->ts_added = time(NULL);
  job->ts_execute = job->ts_added+delay;

  /* pass the job further to scheduled jobs worker */
  return dt_control_add_job(s,job);
}

int32_t dt_control_add_job(dt_control_t *s, dt_job_t *job)
{
  /* set ts_added if unset */
  if (job->ts_added == 0)
     job->ts_added = time(NULL);

  dt_pthread_mutex_lock(&s->queue_mutex);

  /* check if equivalent job exist in queue, and discard job
      if duplicate found .*/
  GList *jobitem = g_list_first(s->queue);
  if(jobitem)
    do {
      if(!memcmp(job, jobitem->data, sizeof(dt_job_t)))
      {
        dt_print(DT_DEBUG_CONTROL, "[add_job] found job already in queue\n");
        _control_job_set_state (job,DT_JOB_STATE_DISCARDED);
        dt_pthread_mutex_unlock(&s->queue_mutex);
        return -1;
      }
    } while((jobitem=g_list_next(jobitem)));

  dt_print(DT_DEBUG_CONTROL, "[add_job] %d ", g_list_length(s->queue));
  dt_control_job_print(job);
  dt_print(DT_DEBUG_CONTROL, "\n");

  /* add job to queue if not full, otherwise discard the job */
  if( g_list_length(s->queue) < DT_CONTROL_MAX_JOBS)
  {
    /* allocate storage for the job, and set job state */
    dt_job_t *thejob = g_malloc(sizeof(dt_job_t));
    memcpy(thejob,job,sizeof(dt_job_t));
    _control_job_set_state (thejob,DT_JOB_STATE_QUEUED);
    s->queue = g_list_append(s->queue, thejob);
    dt_pthread_mutex_unlock(&s->queue_mutex);
  }
  else
  {
    dt_print(DT_DEBUG_CONTROL, "[add_job] too many jobs in queue!\n");
    _control_job_set_state (job,DT_JOB_STATE_DISCARDED);
    dt_pthread_mutex_unlock(&s->queue_mutex);
    return -1;
  }

  // notify workers
  dt_pthread_mutex_lock(&s->cond_mutex);
  pthread_cond_broadcast(&s->cond);
  dt_pthread_mutex_unlock(&s->cond_mutex);
  return 0;
}

int32_t dt_control_revive_job(dt_control_t *s, dt_job_t *job)
{
  int32_t found_j = -1;
  dt_pthread_mutex_lock(&s->queue_mutex);
  dt_print(DT_DEBUG_CONTROL, "[revive_job] ");
  dt_control_job_print(job);
  dt_print(DT_DEBUG_CONTROL, "\n");

  /* find equivalent job and move it to top of the stack */
  GList *jobitem = g_list_first(s->queue);
  if (jobitem)
    do {
      if(!memcmp(job, jobitem->data, sizeof(dt_job_t)))
      {
        s->queue = g_list_remove_link(s->queue, jobitem);
        s->queue = g_list_insert(s->queue, jobitem->data, 0);
        g_free(jobitem);
        found_j = 1;
        break;
      }
    } while((jobitem=g_list_next(jobitem)));

  /* unlock the queue */
  dt_pthread_mutex_unlock(&s->queue_mutex);

  /* notify workers */
  dt_pthread_mutex_lock(&s->cond_mutex);
  pthread_cond_broadcast(&s->cond);
  dt_pthread_mutex_unlock(&s->cond_mutex);
  return found_j;
}

int32_t dt_control_get_threadid()
{
  for(int k=0;k<darktable.control->num_threads;k++)
    if(pthread_equal(darktable.control->thread[k], pthread_self())) return k;
  return darktable.control->num_threads;
}

int32_t dt_control_get_threadid_res()
{
  for(int k=0;k<DT_CTL_WORKER_RESERVED;k++)
    if(pthread_equal(darktable.control->thread_res[k], pthread_self())) return k;
  return DT_CTL_WORKER_RESERVED;
}

void *dt_control_work_res(void *ptr)
{
#ifdef _OPENMP // need to do this in every thread
  omp_set_num_threads(darktable.num_openmp_threads);
#endif
  dt_control_t *s = (dt_control_t *)ptr;
  int32_t threadid = dt_control_get_threadid_res();
  while(dt_control_running())
  {
    // dt_print(DT_DEBUG_CONTROL, "[control_work] %d\n", threadid);
    if(dt_control_run_job_res(s, threadid) < 0)
    {
      // wait for a new job.
      int old;
      pthread_setcancelstate(PTHREAD_CANCEL_DISABLE, &old);
      dt_pthread_mutex_lock(&s->cond_mutex);
      dt_pthread_cond_wait(&s->cond, &s->cond_mutex);
      dt_pthread_mutex_unlock(&s->cond_mutex);
      pthread_setcancelstate(old, NULL);
    }
  }
  return NULL;
}

void * _control_worker_kicker(void *ptr) {
  dt_control_t *s = (dt_control_t *)ptr;
  while(dt_control_running())
  {
      sleep(2);
      dt_pthread_mutex_lock(&s->cond_mutex);
      pthread_cond_broadcast(&s->cond);
      dt_pthread_mutex_unlock(&s->cond_mutex);
  }
  return NULL;
}

void *dt_control_work(void *ptr)
{
#ifdef _OPENMP // need to do this in every thread
  omp_set_num_threads(darktable.num_openmp_threads);
#endif
  dt_control_t *s = (dt_control_t *)ptr;
  // int32_t threadid = dt_control_get_threadid();
  while(dt_control_running())
  {
    // dt_print(DT_DEBUG_CONTROL, "[control_work] %d\n", threadid);
    if(dt_control_run_job(s) < 0)
    {
      // wait for a new job.
      dt_pthread_mutex_lock(&s->cond_mutex);
      dt_pthread_cond_wait(&s->cond, &s->cond_mutex);
      dt_pthread_mutex_unlock(&s->cond_mutex);
    }
  }
  return NULL;
}


// ================================================================================
//  gui functions:
// ================================================================================

gboolean dt_control_configure(GtkWidget *da, GdkEventConfigure *event, gpointer user_data)
{
  darktable.control->tabborder = 8;
  int tb = darktable.control->tabborder;
  // re-configure all components:
  dt_view_manager_configure(darktable.view_manager, event->width - 2*tb, event->height - 2*tb);
  return TRUE;
}

void *dt_control_expose(void *voidptr)
{
  int width, height, pointerx, pointery;
  if(!darktable.gui->pixmap) return NULL;
  gdk_drawable_get_size(darktable.gui->pixmap, &width, &height);
  GtkWidget *widget = dt_ui_center(darktable.gui->ui);
  gtk_widget_get_pointer(widget, &pointerx, &pointery);

  //create a gtk-independant surface to draw on
  cairo_surface_t *cst = cairo_image_surface_create(CAIRO_FORMAT_ARGB32, width, height);
  cairo_t *cr = cairo_create(cst);

  // TODO: control_expose: only redraw the part not overlapped by temporary control panel show!
  //
  float tb = 8;//fmaxf(10, width/100.0);
  darktable.control->tabborder = tb;
  darktable.control->width = width;
  darktable.control->height = height;

  GtkStyle *style = gtk_widget_get_style(widget);
  cairo_set_source_rgb (cr,
                        style->bg[GTK_STATE_NORMAL].red/65535.0,
                        style->bg[GTK_STATE_NORMAL].green/65535.0,
                        style->bg[GTK_STATE_NORMAL].blue/65535.0
                       );

  cairo_set_line_width(cr, tb);
  cairo_rectangle(cr, tb/2., tb/2., width-tb, height-tb);
  cairo_stroke(cr);
  cairo_set_line_width(cr, 1.5);
  cairo_set_source_rgb (cr, .1, .1, .1);
  cairo_rectangle(cr, tb, tb, width-2*tb, height-2*tb);
  cairo_stroke(cr);

  cairo_save(cr);
  cairo_translate(cr, tb, tb);
  cairo_rectangle(cr, 0, 0, width - 2*tb, height - 2*tb);
  cairo_clip(cr);
  cairo_new_path(cr);
  // draw view
  dt_view_manager_expose(darktable.view_manager, cr, width-2*tb, height-2*tb,
    pointerx-tb, pointery-tb);
  cairo_restore(cr);

  // draw status bar, if any
  if(darktable.control->progress < 100.0)
  {
    tb = fmaxf(20, width/40.0);
    char num[10];
    cairo_rectangle(cr, width*0.4, height*0.85,
      width*0.2*darktable.control->progress/100.0f, tb);
    cairo_fill(cr);
    cairo_set_source_rgb(cr, 0., 0., 0.);
    cairo_rectangle(cr, width*0.4, height*0.85, width*0.2, tb);
    cairo_stroke(cr);
    cairo_set_source_rgb(cr, 0.9, 0.9, 0.9);
    cairo_select_font_face (cr, "sans-serif", CAIRO_FONT_SLANT_NORMAL,
      CAIRO_FONT_WEIGHT_BOLD);
    cairo_set_font_size (cr, tb/3);
    cairo_move_to (cr, width/2.0-10, height*0.85+2.*tb/3.);
    snprintf(num, 10, "%d%%", (int)darktable.control->progress);
    cairo_show_text (cr, num);
  }
  // draw log message, if any
  dt_pthread_mutex_lock(&darktable.control->log_mutex);
  if(darktable.control->log_ack != darktable.control->log_pos)
  {
    cairo_select_font_face (cr, "sans-serif", CAIRO_FONT_SLANT_NORMAL,
      CAIRO_FONT_WEIGHT_BOLD);
    const float fontsize = 14;
    cairo_set_font_size (cr, fontsize);
    cairo_text_extents_t ext;
    cairo_text_extents (cr,
      darktable.control->log_message[darktable.control->log_ack], &ext);
    const float pad = 20.0f, xc = width/2.0;
    const float yc = height*0.85+10, wd = pad + ext.width*.5f;
    float rad = 14;
    cairo_set_line_width(cr, 1.);
    cairo_move_to( cr, xc-wd,yc+rad);
    for(int k=0; k<5; k++)
    {
      cairo_arc (cr, xc-wd, yc, rad, M_PI/2.0, 3.0/2.0*M_PI);
      cairo_line_to (cr, xc+wd, yc-rad);
      cairo_arc (cr, xc+wd, yc, rad, 3.0*M_PI/2.0, M_PI/2.0);
      cairo_line_to (cr, xc-wd, yc+rad);
      if(k == 0)
      {
        cairo_set_source_rgb(cr, 0.3, 0.3, 0.3);
        cairo_fill_preserve (cr);
      }
      cairo_set_source_rgba(cr, 0., 0., 0., 1.0/(1+k));
      cairo_stroke (cr);
      rad += .5f;
    }
    cairo_set_source_rgb(cr, 0.7, 0.7, 0.7);
    cairo_move_to (cr, xc-wd+.5f*pad, yc + 1./3.*fontsize);
    cairo_show_text (cr,
      darktable.control->log_message[darktable.control->log_ack]);
  }
  // draw busy indicator
  if(darktable.control->log_busy > 0)
  {
    cairo_select_font_face (cr, "sans-serif", CAIRO_FONT_SLANT_NORMAL,
      CAIRO_FONT_WEIGHT_BOLD);
    const float fontsize = 14;
    cairo_set_font_size (cr, fontsize);
    cairo_text_extents_t ext;
    cairo_text_extents (cr, _("working.."), &ext);
    const float xc = width/2.0, yc = height*0.85-30, wd = ext.width*.5f;
    cairo_move_to (cr, xc-wd, yc + 1./3.*fontsize);
    cairo_text_path (cr, _("working.."));
    cairo_set_source_rgb(cr, 0.7, 0.7, 0.7);
    cairo_fill_preserve(cr);
    cairo_set_line_width(cr, 0.7);
    cairo_set_source_rgb(cr, 0.3, 0.3, 0.3);
    cairo_stroke(cr);
  }
  dt_pthread_mutex_unlock(&darktable.control->log_mutex);

  cairo_destroy(cr);

  cairo_t *cr_pixmap = gdk_cairo_create(darktable.gui->pixmap);
  cairo_set_source_surface (cr_pixmap, cst, 0, 0);
  cairo_paint(cr_pixmap);
  cairo_destroy(cr_pixmap);

  cairo_surface_destroy(cst);
  return NULL;
}

gboolean dt_control_expose_endmarker(GtkWidget *widget, GdkEventExpose *event, gpointer user_data)
{
  const int width = widget->allocation.width;
  const int height = widget->allocation.height;
  cairo_surface_t *cst = cairo_image_surface_create(CAIRO_FORMAT_ARGB32, width, height);
  cairo_t *cr = cairo_create(cst);
  dt_draw_endmarker(cr, width, height, (long int)user_data);
  cairo_destroy(cr);
  cairo_t *cr_pixmap = gdk_cairo_create(gtk_widget_get_window(widget));
  cairo_set_source_surface (cr_pixmap, cst, 0, 0);
  cairo_paint(cr_pixmap);
  cairo_destroy(cr_pixmap);
  cairo_surface_destroy(cst);
  return TRUE;
}

void dt_control_mouse_leave()
{
  dt_view_manager_mouse_leave(darktable.view_manager);
}

void dt_control_mouse_enter()
{
  dt_view_manager_mouse_enter(darktable.view_manager);
}

void dt_control_mouse_moved(double x, double y, int which)
{
  float tb = darktable.control->tabborder;
  float wd = darktable.control->width;
  float ht = darktable.control->height;

  if(x > tb && x < wd-tb && y > tb && y < ht-tb)
    dt_view_manager_mouse_moved(darktable.view_manager, x-tb, y-tb, which);
}

void dt_control_button_released(double x, double y, int which, uint32_t state)
{
  darktable.control->button_down = 0;
  darktable.control->button_down_which = 0;
  float tb = darktable.control->tabborder;
  // float wd = darktable.control->width;
  // float ht = darktable.control->height;

  // always do this, to avoid missing some events.
  // if(x > tb && x < wd-tb && y > tb && y < ht-tb)
  dt_view_manager_button_released(darktable.view_manager, x-tb, y-tb, which, state);
}

void dt_ctl_switch_mode_to(dt_ctl_gui_mode_t mode)
{
  dt_ctl_gui_mode_t oldmode = dt_conf_get_int("ui_last/view");
  if(oldmode == mode) return;

  darktable.control->button_down = 0;
  darktable.control->button_down_which = 0;
  darktable.gui->center_tooltip = 0;
  GtkWidget *widget = dt_ui_center(darktable.gui->ui);
  g_object_set(G_OBJECT(widget), "tooltip-text", "", (char *)NULL);

  char buf[512];
  snprintf(buf, sizeof(buf) - 1, _("switch to %s mode"),
    dt_view_manager_name(darktable.view_manager));

  gboolean i_own_lock = dt_control_gdk_lock();

  int error = dt_view_manager_switch(darktable.view_manager, mode);

  if(i_own_lock) dt_control_gdk_unlock();

  if(error) return;

  dt_conf_set_int ("ui_last/view", mode);
}

void dt_ctl_switch_mode()
{
  dt_ctl_gui_mode_t mode = dt_conf_get_int("ui_last/view");
  if(mode == DT_LIBRARY) mode = DT_DEVELOP;
  else mode = DT_LIBRARY;
  dt_ctl_switch_mode_to(mode);
}

static gboolean _dt_ctl_log_message_timeout_callback (gpointer data)
{
  dt_pthread_mutex_lock(&darktable.control->log_mutex);
  if(darktable.control->log_ack != darktable.control->log_pos)
    darktable.control->log_ack = (darktable.control->log_ack+1)%DT_CTL_LOG_SIZE;
  darktable.control->log_message_timeout_id=0;
  dt_pthread_mutex_unlock(&darktable.control->log_mutex);
  dt_control_queue_redraw_center();
  return FALSE;
}


void dt_control_button_pressed(double x, double y, int which, int type, uint32_t state)
{
  float tb = darktable.control->tabborder;
  darktable.control->button_down = 1;
  darktable.control->button_down_which = which;
  darktable.control->button_type = type;
  darktable.control->button_x = x - tb;
  darktable.control->button_y = y - tb;
  float wd = darktable.control->width;
  float ht = darktable.control->height;

  // ack log message:
  dt_pthread_mutex_lock(&darktable.control->log_mutex);
  const float /*xc = wd/4.0-20,*/ yc = ht*0.85+10;
  if(darktable.control->log_ack != darktable.control->log_pos)
    if(which == 1 /*&& x > xc - 10 && x < xc + 10*/ && y > yc - 10 && y < yc + 10)
    {
      if(darktable.control->log_message_timeout_id)
        g_source_remove(darktable.control->log_message_timeout_id);
      darktable.control->log_ack = (darktable.control->log_ack+1)%DT_CTL_LOG_SIZE;
      dt_pthread_mutex_unlock(&darktable.control->log_mutex);
      return;
    }
  dt_pthread_mutex_unlock(&darktable.control->log_mutex);

  if(x > tb && x < wd-tb && y > tb && y < ht-tb)
  {
    if(!dt_view_manager_button_pressed(darktable.view_manager, x-tb, y-tb, which, type, state))
      if(type == GDK_2BUTTON_PRESS && which == 1) dt_ctl_switch_mode();
  }
}

void dt_control_log(const char* msg, ...)
{
  dt_pthread_mutex_lock(&darktable.control->log_mutex);
  va_list ap;
  va_start(ap, msg);
  vsnprintf(darktable.control->log_message[darktable.control->log_pos],
    DT_CTL_LOG_MSG_SIZE, msg, ap);
  va_end(ap);
  if(darktable.control->log_message_timeout_id)
    g_source_remove(darktable.control->log_message_timeout_id);
  darktable.control->log_ack = darktable.control->log_pos;
  darktable.control->log_pos = (darktable.control->log_pos+1)%DT_CTL_LOG_SIZE;
  darktable.control->log_message_timeout_id =
    g_timeout_add(DT_CTL_LOG_TIMEOUT,_dt_ctl_log_message_timeout_callback, NULL);
  dt_pthread_mutex_unlock(&darktable.control->log_mutex);
  dt_control_queue_redraw_center();
}

static void dt_control_log_ack_all()
{
  dt_pthread_mutex_lock(&darktable.control->log_mutex);
  darktable.control->log_pos = darktable.control->log_ack;
  dt_pthread_mutex_unlock(&darktable.control->log_mutex);
  dt_control_queue_redraw_center();
}

void dt_control_log_busy_enter()
{
  dt_pthread_mutex_lock(&darktable.control->log_mutex);
  darktable.control->log_busy++;
  dt_pthread_mutex_unlock(&darktable.control->log_mutex);
}

void dt_control_log_busy_leave()
{
  dt_pthread_mutex_lock(&darktable.control->log_mutex);
  darktable.control->log_busy--;
  dt_pthread_mutex_unlock(&darktable.control->log_mutex);
  /* lets redraw */
  dt_control_queue_redraw_center();
}

static GList *_control_gdk_lock_threads = NULL;
static GStaticMutex _control_gdk_lock_threads_mutex = G_STATIC_MUTEX_INIT;
gboolean dt_control_gdk_lock()
{
  /* if current thread equals gui thread do nothing */
  if(pthread_equal(darktable.control->gui_thread,pthread_self()) != 0)
    return FALSE;

  /* if we dont have any managed locks just lock and return */
  g_static_mutex_lock(&_control_gdk_lock_threads_mutex);
  if(!_control_gdk_lock_threads)
     goto lock_and_return;

  /* lets check if current thread has a managed lock */
  if(g_list_find(_control_gdk_lock_threads, (gpointer)pthread_self()))
  {
    /* current thread has a lock just do nothing */
    g_static_mutex_unlock(&_control_gdk_lock_threads_mutex);
    return FALSE;
  }

lock_and_return:
  /* lets add current thread to managed locks */
  _control_gdk_lock_threads = g_list_append(_control_gdk_lock_threads,
    (gpointer)pthread_self());
  g_static_mutex_unlock(&_control_gdk_lock_threads_mutex);

  /* enter gdk critical section */
  gdk_threads_enter();

  return TRUE;
}

void dt_control_gdk_unlock()
{
  /* check if current thread has a lock and remove if exists */
  g_static_mutex_lock(&_control_gdk_lock_threads_mutex);
<<<<<<< HEAD
  if((item=g_list_find(_control_gdk_lock_threads, (gpointer)pthread_self())))
=======
  if(g_list_find(_control_gdk_lock_threads, (gpointer)pthread_self())) 
>>>>>>> 889ea44c
  {
    /* remove lock */
    _control_gdk_lock_threads = g_list_remove(_control_gdk_lock_threads,
      (gpointer)pthread_self());

    /* leave critical section */
    gdk_threads_leave();
  }
  g_static_mutex_unlock(&_control_gdk_lock_threads_mutex);
}

/* redraw mutex to synchronize redraws */
G_LOCK_DEFINE(counter);
GStaticMutex _control_redraw_mutex = G_STATIC_MUTEX_INIT;

void _control_queue_redraw_wrapper(dt_signal_t signal)
{
  static uint32_t counter = 0;

  /* dont continue if control is not running */
  if (!dt_control_running())
    return;

  /* if we cant carry out an redraw, lets increment counter and bail out */
  if (!g_static_mutex_trylock(&_control_redraw_mutex))
  {
    G_LOCK(counter);
    counter++;
    G_UNLOCK(counter);
    return;
  }

  /* lock the gdk thread and carry out the redraw function */
  gboolean i_own_lock = dt_control_gdk_lock();
  dt_control_signal_raise(darktable.signals, signal);

  /* lets check if we got missing redraws from other threads */
  G_LOCK(counter);
  if (counter)
  {
    /* carry out an redraw due to missed redraws */
    counter = 0;
    G_UNLOCK(counter);
    dt_control_signal_raise(darktable.signals, DT_SIGNAL_CONTROL_REDRAW_ALL);
  }
  else
    G_UNLOCK(counter);

  /* unlock our locks */
  if (i_own_lock)
    dt_control_gdk_unlock();

  g_static_mutex_unlock(&_control_redraw_mutex);

}

void dt_control_queue_redraw()
{
  _control_queue_redraw_wrapper(DT_SIGNAL_CONTROL_REDRAW_ALL);
}

void dt_control_queue_redraw_center()
{
  _control_queue_redraw_wrapper(DT_SIGNAL_CONTROL_REDRAW_CENTER);
}

void dt_control_queue_redraw_widget(GtkWidget *widget)
{
  if(dt_control_running())
  {
    gboolean i_own_lock = dt_control_gdk_lock();

    gtk_widget_queue_draw(widget);

    if (i_own_lock) dt_control_gdk_unlock();
  }
}


int dt_control_key_pressed_override(guint key, guint state)
{
  dt_control_accels_t* accels = &darktable.control->accels;

  // TODO: if darkroom mode
  // did a : vim-style command start?
  static GList *autocomplete = NULL;
  static char   vimkey_input[256];
  if(darktable.control->vimkey_cnt)
  {
    if(key == GDK_Return)
    {
      if(!strcmp(darktable.control->vimkey, ":q"))
      {
        dt_control_quit();
      }
      else
      {
        dt_bauhaus_vimkey_exec(darktable.control->vimkey);
      }
      darktable.control->vimkey[0] = 0;
      darktable.control->vimkey_cnt = 0;
      dt_control_log_ack_all();
      g_list_free(autocomplete);
      autocomplete = NULL;
    }
    else if(key == GDK_Escape)
    {
      darktable.control->vimkey[0] = 0;
      darktable.control->vimkey_cnt = 0;
      dt_control_log_ack_all();
      g_list_free(autocomplete);
      autocomplete = NULL;
    }
    else if(key == GDK_BackSpace)
    {
      darktable.control->vimkey_cnt = MAX(0, darktable.control->vimkey_cnt-1);
      darktable.control->vimkey[darktable.control->vimkey_cnt] = 0;
      if(darktable.control->vimkey_cnt == 0)
        dt_control_log_ack_all();
      else
        dt_control_log(darktable.control->vimkey);
      g_list_free(autocomplete);
      autocomplete = NULL;
    }
    else if(key == GDK_Tab)
    {
      // TODO: also support :preset and :get?
      // auto complete:
      if(darktable.control->vimkey_cnt < 5)
      {
        sprintf(darktable.control->vimkey, ":set ");
        darktable.control->vimkey_cnt = 5;
      }
      else if(!autocomplete)
      {
        // TODO: handle '.'-separated things separately
        // this is a static list, and tab cycles through the list
        strncpy(vimkey_input, darktable.control->vimkey + 5, 256);
        autocomplete = dt_bauhaus_vimkey_complete(darktable.control->vimkey + 5);
        autocomplete = g_list_append(autocomplete, vimkey_input); // remember input to cycle back
      }
      if(autocomplete)
      {
        // pop first.
        // the paths themselves are owned by bauhaus,
        // no free required.
        snprintf(darktable.control->vimkey, 256, ":set %s", (char *)autocomplete->data);
        autocomplete = g_list_remove(autocomplete, autocomplete->data);
        darktable.control->vimkey_cnt = strlen(darktable.control->vimkey);
      }
      dt_control_log(darktable.control->vimkey);
    }
    else if(key >= ' ' && key <= '~') // printable ascii character
    {
      darktable.control->vimkey[darktable.control->vimkey_cnt] = key;
      darktable.control->vimkey_cnt = MIN(255, darktable.control->vimkey_cnt+1);
      darktable.control->vimkey[darktable.control->vimkey_cnt] = 0;
      dt_control_log(darktable.control->vimkey);
      g_list_free(autocomplete);
      autocomplete = NULL;
    }
    else if(key == GDK_Up)
    {
      // TODO: step history up and copy to vimkey
    }
    else if(key == GDK_Down)
    {
      // TODO: step history down and copy to vimkey
    }
    return 1;
  }
  else if(key == ':' && darktable.control->key_accelerators_on)
  {
    darktable.control->vimkey[0] = ':';
    darktable.control->vimkey[1] = 0;
    darktable.control->vimkey_cnt = 1;
    dt_control_log(darktable.control->vimkey);
    return 1;
  }

  /* check if key accelerators are enabled*/
  if (darktable.control->key_accelerators_on != 1) return 0;

  if(key == accels->global_sideborders.accel_key &&
     state == accels->global_sideborders.accel_mods)
  {
    /* toggle panel viewstate */
    dt_ui_toggle_panels_visibility(darktable.gui->ui);

    /* trigger invalidation of centerview to reprocess pipe */
    dt_dev_invalidate(darktable.develop);
    gtk_widget_queue_draw(dt_ui_center(darktable.gui->ui));
    return 1;
  }
  else if(key == accels->global_header.accel_key &&
	        state == accels->global_header.accel_mods)
  {
    char key[512];
    const dt_view_t *cv = dt_view_manager_get_current_view(darktable.view_manager);

    /* do nothing if in collaps panel state
       TODO: reconsider adding this check to ui api */
    g_snprintf(key, 512, "%s/ui/panel_collaps_state",cv->module_name);
    if (dt_conf_get_int(key))
      return 0;

    /* toggle the header visibility state */
    g_snprintf(key, 512, "%s/ui/show_header", cv->module_name);
    gboolean header = !dt_conf_get_bool(key);
    dt_conf_set_bool(key, header);

    /* show/hide the actual header panel */
    dt_ui_panel_show(darktable.gui->ui, DT_UI_PANEL_TOP, header);
    gtk_widget_queue_draw(dt_ui_center(darktable.gui->ui));
    return 1;
  }
  return 0;
}

int dt_control_key_pressed(guint key, guint state)
{
  int handled = dt_view_manager_key_pressed(
      darktable.view_manager,
      key,
      state);
  if(handled)
    gtk_widget_queue_draw(dt_ui_center(darktable.gui->ui));
  return handled;
}

int dt_control_key_released(guint key, guint state)
{
  // this line is here to find the right key code on different platforms (mac).
  // printf("key code pressed: %d\n", which);

  int handled = 0;
  switch (key)
  {
    default:
      // propagate to view modules.
      handled = dt_view_manager_key_released(darktable.view_manager, key, state);
      break;
  }

  if(handled) gtk_widget_queue_draw(dt_ui_center(darktable.gui->ui));
  return handled;
}

void dt_control_hinter_message(const struct dt_control_t *s, const char *message)
{
  if (s->proxy.hinter.module)
    return s->proxy.hinter.set_message(s->proxy.hinter.module, message);
}

const guint *dt_control_backgroundjobs_create(const struct dt_control_t *s, guint type,const gchar *message)
{
  if (s->proxy.backgroundjobs.module)
    return s->proxy.backgroundjobs.create(s->proxy.backgroundjobs.module, type, message);
  return 0;
}

void dt_control_backgroundjobs_destroy(const struct dt_control_t *s, const guint *key)
{
  if (s->proxy.backgroundjobs.module)
    s->proxy.backgroundjobs.destroy(s->proxy.backgroundjobs.module, key);
}

void dt_control_backgroundjobs_progress(const struct dt_control_t *s, const guint *key, double progress)
{
  if (s->proxy.backgroundjobs.module)
    s->proxy.backgroundjobs.progress(s->proxy.backgroundjobs.module, key, progress);
}

void dt_control_backgroundjobs_set_cancellable(const struct dt_control_t *s, const guint *key, dt_job_t *job)
{
  if (s->proxy.backgroundjobs.module)
    s->proxy.backgroundjobs.set_cancellable(s->proxy.backgroundjobs.module, key, job);
}

// modelines: These editor modelines have been set for all relevant files by tools/update_modelines.sh
// vim: shiftwidth=2 expandtab tabstop=2 cindent
// kate: tab-indents: off; indent-width 2; replace-tabs on; indent-mode cstyle; remove-trailing-space on;<|MERGE_RESOLUTION|>--- conflicted
+++ resolved
@@ -1433,11 +1433,7 @@
 {
   /* check if current thread has a lock and remove if exists */
   g_static_mutex_lock(&_control_gdk_lock_threads_mutex);
-<<<<<<< HEAD
-  if((item=g_list_find(_control_gdk_lock_threads, (gpointer)pthread_self())))
-=======
   if(g_list_find(_control_gdk_lock_threads, (gpointer)pthread_self())) 
->>>>>>> 889ea44c
   {
     /* remove lock */
     _control_gdk_lock_threads = g_list_remove(_control_gdk_lock_threads,
