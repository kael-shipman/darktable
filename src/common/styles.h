/*
    This file is part of darktable,
    copyright (c) 2010 henrik andersson.

    darktable is free software: you can redistribute it and/or modify
    it under the terms of the GNU General Public License as published by
    the Free Software Foundation, either version 3 of the License, or
    (at your option) any later version.

    darktable is distributed in the hope that it will be useful,
    but WITHOUT ANY WARRANTY; without even the implied warranty of
    MERCHANTABILITY or FITNESS FOR A PARTICULAR PURPOSE.  See the
    GNU General Public License for more details.

    You should have received a copy of the GNU General Public License
    along with darktable.  If not, see <http://www.gnu.org/licenses/>.
*/

#ifndef DT_STYLES_H
#define DT_STYLES_H

#include "common/darktable.h"
#include "develop/imageop.h"
#include "develop/blend.h"

#include <sqlite3.h>
#include <glib.h>
#include <inttypes.h>

/** The definition of styles are copied historystack to
        reproduce an development style such as sepia, cross process
        etc.
*/

typedef struct dt_style_t
{
  gchar *name;
  gchar *description;
} dt_style_t;

typedef struct dt_style_item_t
{
  int num, selimg_num;
  gchar *name;
  dt_iop_params_t *params;
  dt_develop_blend_params_t *blendop_params;
} dt_style_item_t;

/** creates a new style from specified image, items are the history stack number of items to include in style */
void dt_styles_create_from_image (const char *name,const char *description,int32_t imgid,GList *items,gboolean silent);

/** creates styles from selection */
void dt_styles_create_from_selection(void);

/** creates a new style from specified style, items are the style number of items to include in style */
<<<<<<< HEAD
void dt_styles_create_from_style (const char *name, const char *newname, const char *description, GList *filter,gboolean silent);

/** update a style */
void dt_styles_update (const char *name, const char *newname, const char *newdescription, GList *filter,gboolean silent);
=======
void dt_styles_create_from_style (const char *name, const char *newname, const char *description, GList *filter, int imgid, GList *update);

/** update a style */
void dt_styles_update (const char *name, const char *newname, const char *description, GList *filter, int imgid, GList *update);
>>>>>>> 439f2a2a

/** applies the style to selection of images */
void dt_styles_apply_to_selection (const char *name,gboolean duplicate);

/** applies the style to image by imgid*/
void dt_styles_apply_to_image (const char *name,gboolean dulpicate,int32_t imgid);

/** delete a style by name */
void dt_styles_delete_by_name (const char *name);

/** check if style exists by name*/
gboolean dt_styles_exists (const char *name);

/** get a list of styles based on filter string */
GList *dt_styles_get_list (const char *filter);

/** get a list of items for a named style
    if imgid != -1, then styles from the corresponding image are also reported if they are not already part of the style
*/
GList *dt_styles_get_item_list (const char *name, gboolean params, int imgid);

/** get list of items for a named style as a nice string */
char *dt_styles_get_item_list_as_string(const char *name);

/** get a description of a named style */
gchar *dt_styles_get_description (const char *name);

/** save style to file */
void dt_styles_save_to_file(const char *style_name,const char *filedir,gboolean overwrite,gboolean silent);

/** load style from file */
void dt_styles_import_from_file(const char *style_path);

/** register global style accelerators at start time */
void init_styles_key_accels();
/** connect global style accelerators at start time */
void connect_styles_key_accels();
#endif
// modelines: These editor modelines have been set for all relevant files by tools/update_modelines.sh
// vim: shiftwidth=2 expandtab tabstop=2 cindent
// kate: tab-indents: off; indent-width 2; replace-tabs on; indent-mode cstyle; remove-trailing-space on;<|MERGE_RESOLUTION|>--- conflicted
+++ resolved
@@ -53,17 +53,10 @@
 void dt_styles_create_from_selection(void);
 
 /** creates a new style from specified style, items are the style number of items to include in style */
-<<<<<<< HEAD
-void dt_styles_create_from_style (const char *name, const char *newname, const char *description, GList *filter,gboolean silent);
+void dt_styles_create_from_style (const char *name, const char *newname, const char *description, GList *filter, int imgid, GList *update,gboolean silent);
 
 /** update a style */
-void dt_styles_update (const char *name, const char *newname, const char *newdescription, GList *filter,gboolean silent);
-=======
-void dt_styles_create_from_style (const char *name, const char *newname, const char *description, GList *filter, int imgid, GList *update);
-
-/** update a style */
-void dt_styles_update (const char *name, const char *newname, const char *description, GList *filter, int imgid, GList *update);
->>>>>>> 439f2a2a
+void dt_styles_update (const char *name, const char *newname, const char *description, GList *filter, int imgid, GList *update,gboolean silent);
 
 /** applies the style to selection of images */
 void dt_styles_apply_to_selection (const char *name,gboolean duplicate);
